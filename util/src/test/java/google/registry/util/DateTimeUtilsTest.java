// Copyright 2017 The Nomulus Authors. All Rights Reserved.
//
// Licensed under the Apache License, Version 2.0 (the "License");
// you may not use this file except in compliance with the License.
// You may obtain a copy of the License at
//
//     http://www.apache.org/licenses/LICENSE-2.0
//
// Unless required by applicable law or agreed to in writing, software
// distributed under the License is distributed on an "AS IS" BASIS,
// WITHOUT WARRANTIES OR CONDITIONS OF ANY KIND, either express or implied.
// See the License for the specific language governing permissions and
// limitations under the License.

package google.registry.util;

import static com.google.common.truth.Truth.assertThat;
import static google.registry.testing.JUnitBackports.assertThrows;
import static google.registry.util.DateTimeUtils.END_OF_TIME;
import static google.registry.util.DateTimeUtils.START_OF_TIME;
import static google.registry.util.DateTimeUtils.earliestOf;
import static google.registry.util.DateTimeUtils.isAtOrAfter;
import static google.registry.util.DateTimeUtils.isBeforeOrAt;
import static google.registry.util.DateTimeUtils.latestOf;
import static google.registry.util.DateTimeUtils.leapSafeAddYears;
import static google.registry.util.DateTimeUtils.leapSafeSubtractYears;
import static google.registry.util.DateTimeUtils.toJodaDateTime;
import static google.registry.util.DateTimeUtils.toZonedDateTime;

import com.google.common.collect.ImmutableList;
<<<<<<< HEAD
import java.time.ZoneId;
=======
>>>>>>> 729b6955
import java.time.ZonedDateTime;
import org.joda.time.DateTime;
import org.joda.time.DateTimeZone;
import org.junit.Test;
import org.junit.runner.RunWith;
import org.junit.runners.JUnit4;

/** Unit tests for {@link DateTimeUtils}. */
@RunWith(JUnit4.class)
public class DateTimeUtilsTest {

  ImmutableList<DateTime> sampleDates = ImmutableList.of(
      START_OF_TIME, START_OF_TIME.plusDays(1), END_OF_TIME, END_OF_TIME);

  @Test
  public void testSuccess_earliestOf() {
    assertThat(earliestOf(START_OF_TIME, END_OF_TIME)).isEqualTo(START_OF_TIME);
    assertThat(earliestOf(sampleDates)).isEqualTo(START_OF_TIME);
  }

  @Test
  public void testSuccess_latestOf() {
    assertThat(latestOf(START_OF_TIME, END_OF_TIME)).isEqualTo(END_OF_TIME);
    assertThat(latestOf(sampleDates)).isEqualTo(END_OF_TIME);
  }

  @Test
  public void testSuccess_isBeforeOrAt() {
    assertThat(isBeforeOrAt(START_OF_TIME, START_OF_TIME.plusDays(1))).isTrue();
    assertThat(isBeforeOrAt(START_OF_TIME, START_OF_TIME)).isTrue();
    assertThat(isBeforeOrAt(START_OF_TIME.plusDays(1), START_OF_TIME)).isFalse();
  }

  @Test
  public void testSuccess_isAtOrAfter() {
    assertThat(isAtOrAfter(START_OF_TIME, START_OF_TIME.plusDays(1))).isFalse();
    assertThat(isAtOrAfter(START_OF_TIME, START_OF_TIME)).isTrue();
    assertThat(isAtOrAfter(START_OF_TIME.plusDays(1), START_OF_TIME)).isTrue();
  }

  @Test
  public void testSuccess_leapSafeAddYears() {
    DateTime startDate = DateTime.parse("2012-02-29T00:00:00Z");
    assertThat(startDate.plusYears(4)).isEqualTo(DateTime.parse("2016-02-29T00:00:00Z"));
    assertThat(leapSafeAddYears(startDate, 4)).isEqualTo(DateTime.parse("2016-02-28T00:00:00Z"));
  }

  @Test
  public void testSuccess_leapSafeSubtractYears() {
    DateTime startDate = DateTime.parse("2012-02-29T00:00:00Z");
    assertThat(startDate.minusYears(4)).isEqualTo(DateTime.parse("2008-02-29T00:00:00Z"));
    assertThat(leapSafeSubtractYears(startDate, 4))
        .isEqualTo(DateTime.parse("2008-02-28T00:00:00Z"));
  }

  @Test
  public void testSuccess_leapSafeSubtractYears_zeroYears() {
    DateTime leapDay = DateTime.parse("2012-02-29T00:00:00Z");
    assertThat(leapDay.minusYears(0)).isEqualTo(leapDay);
  }

  @Test
  public void testFailure_earliestOfEmpty() {
    assertThrows(IllegalArgumentException.class, () -> earliestOf(ImmutableList.of()));
  }

  @Test
  public void testFailure_latestOfEmpty() {
    assertThrows(IllegalArgumentException.class, () -> earliestOf(ImmutableList.of()));
  }

  @Test
<<<<<<< HEAD
  public void testSuccess_toZonedDateTime() {
    DateTime dateTime = DateTime.now(DateTimeZone.UTC);
    ZonedDateTime zonedDateTime = toZonedDateTime(dateTime);
    assertThat(zonedDateTime.toInstant().toEpochMilli()).isEqualTo(dateTime.getMillis());
    assertThat(zonedDateTime.getZone().getId()).isEqualTo("UTC");
  }

  @Test
  public void testSuccess_toZonedDateTime_preservesTimeZone() {
    DateTime dateTime = DateTime.now(DateTimeZone.forID("America/Los_Angeles"));
    ZonedDateTime zonedDateTime = toZonedDateTime(dateTime);
    assertThat(zonedDateTime.toInstant().toEpochMilli()).isEqualTo(dateTime.getMillis());
    assertThat(zonedDateTime.getZone().getId()).isEqualTo("America/Los_Angeles");
  }

  @Test
  public void testSuccess_toJodaDateTime() {
    ZonedDateTime zonedDateTime = ZonedDateTime.now(ZoneId.of("UTC"));
    DateTime dateTime = toJodaDateTime(zonedDateTime);
    assertThat(dateTime.getMillis()).isEqualTo(zonedDateTime.toInstant().toEpochMilli());
    assertThat(dateTime.getZone().getID()).isEqualTo("UTC");
=======
  public void testSuccess_toZonedDateTime_preservesTimeZone() {
    DateTime dateTime = DateTime.parse("2019-09-06T10:59:36.283-07:00"); // PDT
    ZonedDateTime zonedDateTime = toZonedDateTime(dateTime);
    assertThat(zonedDateTime.toString()).isEqualTo("2019-09-06T10:59:36.283-07:00"); // still PDT
  }

  @Test
  public void testSuccess_toZonedDateTime_fromStringZulu() {
    DateTime dateTime = DateTime.parse("2015-10-13T11:22:33.168Z");
    ZonedDateTime zonedDateTime = toZonedDateTime(dateTime);
    assertThat(zonedDateTime.toString()).isEqualTo("2015-10-13T11:22:33.168Z");
  }

  @Test
  public void testSuccess_toZonedDateTime_leapYear() {
    DateTime dateTime = DateTime.parse("2016-02-29T11:22:33.168Z");
    ZonedDateTime zonedDateTime = toZonedDateTime(dateTime);
    assertThat(zonedDateTime.toString()).isEqualTo("2016-02-29T11:22:33.168Z");
>>>>>>> 729b6955
  }

  @Test
  public void testSuccess_toJodaDateTime_preservesTimeZone() {
<<<<<<< HEAD
    ZonedDateTime zonedDateTime = ZonedDateTime.now(ZoneId.of("America/Los_Angeles"));
    DateTime dateTime = toJodaDateTime(zonedDateTime);
    assertThat(dateTime.getMillis()).isEqualTo(zonedDateTime.toInstant().toEpochMilli());
    assertThat(dateTime.getZone().getID()).isEqualTo("America/Los_Angeles");
=======
    ZonedDateTime zonedDateTime = ZonedDateTime.parse("2019-09-06T10:59:36.283-07:00"); // PDT
    DateTime dateTime = toJodaDateTime(zonedDateTime);
    assertThat(dateTime.toString()).isEqualTo("2019-09-06T10:59:36.283-07:00"); // still PDT
  }

  @Test
  public void testSuccess_toJodaDateTime_fromStringZulu() {
    ZonedDateTime zonedDateTime = ZonedDateTime.parse("2015-10-13T11:22:33.168Z");
    DateTime dateTime = toJodaDateTime(zonedDateTime);
    assertThat(dateTime.toString()).isEqualTo("2015-10-13T11:22:33.168Z");
  }

  @Test
  public void testSuccess_toJodaDateTime_leapYear() {
    ZonedDateTime zonedDateTime = ZonedDateTime.parse("2016-02-29T11:22:33.168Z");
    DateTime dateTime = toJodaDateTime(zonedDateTime);
    assertThat(dateTime.toString()).isEqualTo("2016-02-29T11:22:33.168Z");
>>>>>>> 729b6955
  }
}<|MERGE_RESOLUTION|>--- conflicted
+++ resolved
@@ -28,10 +28,6 @@
 import static google.registry.util.DateTimeUtils.toZonedDateTime;
 
 import com.google.common.collect.ImmutableList;
-<<<<<<< HEAD
-import java.time.ZoneId;
-=======
->>>>>>> 729b6955
 import java.time.ZonedDateTime;
 import org.joda.time.DateTime;
 import org.joda.time.DateTimeZone;
@@ -104,29 +100,6 @@
   }
 
   @Test
-<<<<<<< HEAD
-  public void testSuccess_toZonedDateTime() {
-    DateTime dateTime = DateTime.now(DateTimeZone.UTC);
-    ZonedDateTime zonedDateTime = toZonedDateTime(dateTime);
-    assertThat(zonedDateTime.toInstant().toEpochMilli()).isEqualTo(dateTime.getMillis());
-    assertThat(zonedDateTime.getZone().getId()).isEqualTo("UTC");
-  }
-
-  @Test
-  public void testSuccess_toZonedDateTime_preservesTimeZone() {
-    DateTime dateTime = DateTime.now(DateTimeZone.forID("America/Los_Angeles"));
-    ZonedDateTime zonedDateTime = toZonedDateTime(dateTime);
-    assertThat(zonedDateTime.toInstant().toEpochMilli()).isEqualTo(dateTime.getMillis());
-    assertThat(zonedDateTime.getZone().getId()).isEqualTo("America/Los_Angeles");
-  }
-
-  @Test
-  public void testSuccess_toJodaDateTime() {
-    ZonedDateTime zonedDateTime = ZonedDateTime.now(ZoneId.of("UTC"));
-    DateTime dateTime = toJodaDateTime(zonedDateTime);
-    assertThat(dateTime.getMillis()).isEqualTo(zonedDateTime.toInstant().toEpochMilli());
-    assertThat(dateTime.getZone().getID()).isEqualTo("UTC");
-=======
   public void testSuccess_toZonedDateTime_preservesTimeZone() {
     DateTime dateTime = DateTime.parse("2019-09-06T10:59:36.283-07:00"); // PDT
     ZonedDateTime zonedDateTime = toZonedDateTime(dateTime);
@@ -145,17 +118,10 @@
     DateTime dateTime = DateTime.parse("2016-02-29T11:22:33.168Z");
     ZonedDateTime zonedDateTime = toZonedDateTime(dateTime);
     assertThat(zonedDateTime.toString()).isEqualTo("2016-02-29T11:22:33.168Z");
->>>>>>> 729b6955
   }
 
   @Test
   public void testSuccess_toJodaDateTime_preservesTimeZone() {
-<<<<<<< HEAD
-    ZonedDateTime zonedDateTime = ZonedDateTime.now(ZoneId.of("America/Los_Angeles"));
-    DateTime dateTime = toJodaDateTime(zonedDateTime);
-    assertThat(dateTime.getMillis()).isEqualTo(zonedDateTime.toInstant().toEpochMilli());
-    assertThat(dateTime.getZone().getID()).isEqualTo("America/Los_Angeles");
-=======
     ZonedDateTime zonedDateTime = ZonedDateTime.parse("2019-09-06T10:59:36.283-07:00"); // PDT
     DateTime dateTime = toJodaDateTime(zonedDateTime);
     assertThat(dateTime.toString()).isEqualTo("2019-09-06T10:59:36.283-07:00"); // still PDT
@@ -173,6 +139,5 @@
     ZonedDateTime zonedDateTime = ZonedDateTime.parse("2016-02-29T11:22:33.168Z");
     DateTime dateTime = toJodaDateTime(zonedDateTime);
     assertThat(dateTime.toString()).isEqualTo("2016-02-29T11:22:33.168Z");
->>>>>>> 729b6955
   }
 }