--- conflicted
+++ resolved
@@ -128,13 +128,8 @@
   private Duration calculateSmear() {
     Long activeDomains =
         tm().query(
-<<<<<<< HEAD
                 "SELECT COUNT(*) FROM Domain WHERE tld IN (:tlds) AND deletionTime >="
                     + " :deletionTime",
-=======
-                "SELECT COUNT(*) FROM Domain WHERE tld IN (:tlds) AND deletionTime ="
-                    + " :endOfTime",
->>>>>>> 8c526716
                 Long.class)
             .setParameter("tlds", tlds)
             .setParameter("deletionTime", deletionTime)
