--- conflicted
+++ resolved
@@ -17,11 +17,6 @@
 import static com.google.common.base.Preconditions.checkArgument;
 import static google.registry.model.transaction.TransactionManagerFactory.jpaTm;
 
-<<<<<<< HEAD
-import com.google.common.collect.Iterables;
-import java.util.List;
-import java.util.Optional;
-=======
 import com.google.common.cache.CacheLoader.InvalidCacheLoadException;
 import com.google.common.util.concurrent.UncheckedExecutionException;
 import google.registry.model.registry.Registry;
@@ -30,7 +25,6 @@
 import java.util.Optional;
 import java.util.concurrent.ExecutionException;
 import org.joda.money.Money;
->>>>>>> 24d671c0
 
 /** Data access object class for {@link PremiumList}. */
 public class PremiumListDao {
@@ -80,54 +74,13 @@
             });
   }
 
-  /** Updates an existing premium list to Cloud SQL (i.e. writes a new revision). */
-  public static void update(PremiumList premiumList) {
-    jpaTm()
-        .transact(
-            () -> {
-              checkArgument(
-                  checkExists(premiumList.getName()),
-                  "Can't update premium list '%s' because it doesn't exist",
-                  premiumList.getName());
-              // This calls persist() not merge() because it's a new revision, i.e. a new primary
-              // key. It shares the same name as previously existing lists and has a higher revision
-              // id.
-              jpaTm().getEntityManager().persist(premiumList);
-            });
-  }
-
-  /**
-   * Returns the most recent revision of the premium list with the given name, if one exists.
-   *
-   * <p>This does NOT populate the price list from the <code>PremiumEntry</code> table.
-   */
-  public static Optional<PremiumList> getCurrentRevision(String name) {
-    return jpaTm()
-        .transact(
-            () -> {
-              List<PremiumList> persistedLists =
-                  jpaTm()
-                      .getEntityManager()
-                      .createQuery(
-                          "SELECT pl FROM PremiumList pl WHERE pl.name = :name"
-                              + " ORDER BY revisionId DESC",
-                          PremiumList.class)
-                      .setParameter("name", name)
-                      .setMaxResults(1)
-                      .getResultList();
-              return persistedLists.isEmpty()
-                  ? Optional.empty()
-                  : Optional.of(Iterables.getOnlyElement(persistedLists));
-            });
-  }
-
   /**
    * Returns the most recent revision of the PremiumList with the specified name, if it exists.
    *
    * <p>Note that this does not load <code>PremiumList.labelsToPrices</code>! If you need to check
    * prices, use {@link #getPremiumPrice}.
    */
-  static Optional<PremiumList> getLatestRevision(String premiumListName) {
+  public static Optional<PremiumList> getLatestRevision(String premiumListName) {
     return jpaTm()
         .transact(
             () ->
