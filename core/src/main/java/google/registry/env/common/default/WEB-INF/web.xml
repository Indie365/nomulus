--- conflicted
+++ resolved
@@ -55,16 +55,15 @@
     <url-pattern>/registrar-settings</url-pattern>
   </servlet-mapping>
 
-<<<<<<< HEAD
-  <servlet-mapping>
-    <servlet-name>frontend-servlet</servlet-name>
-    <url-pattern>/registry-lock-verify</url-pattern>
-=======
   <!-- Registry lock get/post/verify. -->
   <servlet-mapping>
     <servlet-name>frontend-servlet</servlet-name>
     <url-pattern>/registry-lock-get</url-pattern>
->>>>>>> 86e1fb85
+  </servlet-mapping>
+
+  <servlet-mapping>
+    <servlet-name>frontend-servlet</servlet-name>
+    <url-pattern>/registry-lock-verify</url-pattern>
   </servlet-mapping>
 
   <!-- Security config -->
