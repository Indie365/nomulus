--- conflicted
+++ resolved
@@ -42,11 +42,7 @@
 
 /** Action that serves Registrar Console single HTML page (SPA). */
 @Action(service = Action.Service.DEFAULT, path = ConsoleUiAction.PATH, auth = Auth.AUTH_PUBLIC)
-<<<<<<< HEAD
-public final class ConsoleUiAction extends ConsoleAction {
-=======
 public final class ConsoleUiAction extends HtmlAction {
->>>>>>> dea7dfcf
 
   private static final FluentLogger logger = FluentLogger.forEnclosingClass();
 
