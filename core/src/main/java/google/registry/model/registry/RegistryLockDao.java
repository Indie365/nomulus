--- conflicted
+++ resolved
@@ -27,39 +27,6 @@
 
   /** Returns the most recent version of the {@link RegistryLock} referred to by the code. */
   public static Optional<RegistryLock> getByVerificationCode(String verificationCode) {
-<<<<<<< HEAD
-    return jpaTm()
-        .transact(
-            () -> {
-              EntityManager em = jpaTm().getEntityManager();
-              Long revisionId =
-                  em.createQuery(
-                          "SELECT MAX(revisionId) FROM RegistryLock WHERE verificationCode = "
-                              + ":verificationCode",
-                          Long.class)
-                      .setParameter("verificationCode", verificationCode)
-                      .getSingleResult();
-              return Optional.ofNullable(revisionId)
-                  .map(revision -> em.find(RegistryLock.class, revision));
-            });
-  }
-
-  /** Returns all lock objects that this registrar has created, including pending locks. */
-  public static ImmutableList<RegistryLock> getDomainLocksByRegistrarId(String registrarId) {
-    return jpaTm()
-        .transact(
-            () ->
-                ImmutableList.copyOf(
-                    jpaTm()
-                        .getEntityManager()
-                        .createQuery(
-                            "SELECT lock FROM RegistryLock lock WHERE "
-                                + "lock.registrarId = :registrarId "
-                                + "AND lock.unlockCompletionTimestamp IS NULL",
-                            RegistryLock.class)
-                        .setParameter("registrarId", registrarId)
-                        .getResultList()));
-=======
     jpaTm().assertInTransaction();
     EntityManager em = jpaTm().getEntityManager();
     Long revisionId =
@@ -72,21 +39,18 @@
     return Optional.ofNullable(revisionId).map(revision -> em.find(RegistryLock.class, revision));
   }
 
-  /** Returns all lock objects that this registrar has created. */
-  public static ImmutableList<RegistryLock> getLockedDomainsByRegistrarId(String registrarId) {
+  /** Returns all lock objects that this registrar has created, including pending locks. */
+  public static ImmutableList<RegistryLock> getLocksByRegistrarId(String registrarId) {
     jpaTm().assertInTransaction();
     return ImmutableList.copyOf(
         jpaTm()
             .getEntityManager()
             .createQuery(
-                "SELECT lock FROM RegistryLock lock WHERE"
-                    + " lock.registrarId = :registrarId "
-                    + "AND lock.lockCompletionTimestamp IS NOT NULL "
-                    + "AND lock.unlockCompletionTimestamp IS NULL",
+                "SELECT lock FROM RegistryLock lock WHERE lock.registrarId = :registrarId"
+                    + " AND lock.unlockCompletionTimestamp IS NULL",
                 RegistryLock.class)
             .setParameter("registrarId", registrarId)
             .getResultList());
->>>>>>> fc0a9160
   }
 
   /**
