--- conflicted
+++ resolved
@@ -24,12 +24,8 @@
 import google.registry.model.billing.BillingEvent;
 import google.registry.model.billing.BillingEvent.Flag;
 import google.registry.model.billing.BillingEvent.Reason;
-<<<<<<< HEAD
 import google.registry.model.billing.BillingEvent.Recurring;
-import google.registry.model.domain.DomainBase;
-=======
 import google.registry.model.domain.Domain;
->>>>>>> ede919d7
 import google.registry.model.domain.DomainHistory;
 import google.registry.model.domain.DomainHistory.DomainHistoryId;
 import google.registry.model.domain.GracePeriod;
@@ -114,12 +110,8 @@
       DateTime automaticTransferTime,
       DateTime serverApproveNewExpirationTime,
       Key<DomainHistory> domainHistoryKey,
-<<<<<<< HEAD
-      DomainBase existingDomain,
+      Domain existingDomain,
       Recurring existingRecurring,
-=======
-      Domain existingDomain,
->>>>>>> ede919d7
       Trid trid,
       String gainingRegistrarId,
       Optional<Money> transferCost,
@@ -265,14 +257,10 @@
         .setRegistrarId(gainingRegistrarId)
         .setEventTime(serverApproveNewExpirationTime)
         .setRecurrenceEndTime(END_OF_TIME)
-<<<<<<< HEAD
         .setRenewalPriceBehavior(existingRecurring.getRenewalPriceBehavior())
         .setRenewalPrice(existingRecurring.getRenewalPrice().orElse(null))
-        .setParent(domainHistoryKey)
-=======
-        .setDomainHistoryId(
-            new DomainHistoryId(domainHistoryKey.getParent().getName(), domainHistoryKey.getId()))
->>>>>>> ede919d7
+        .setDomainHistoryId(
+            new DomainHistoryId(domainHistoryKey.getParent().getName(), domainHistoryKey.getId()))
         .build();
   }
 
