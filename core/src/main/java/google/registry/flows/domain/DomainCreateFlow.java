// Copyright 2017 The Nomulus Authors. All Rights Reserved.
//
// Licensed under the Apache License, Version 2.0 (the "License");
// you may not use this file except in compliance with the License.
// You may obtain a copy of the License at
//
//     http://www.apache.org/licenses/LICENSE-2.0
//
// Unless required by applicable law or agreed to in writing, software
// distributed under the License is distributed on an "AS IS" BASIS,
// WITHOUT WARRANTIES OR CONDITIONS OF ANY KIND, either express or implied.
// See the License for the specific language governing permissions and
// limitations under the License.

package google.registry.flows.domain;

import static com.google.common.base.Preconditions.checkArgument;
import static com.google.common.collect.ImmutableSet.toImmutableSet;
import static google.registry.flows.FlowUtils.persistEntityChanges;
import static google.registry.flows.FlowUtils.validateRegistrarIsLoggedIn;
import static google.registry.flows.ResourceFlowUtils.verifyResourceDoesNotExist;
import static google.registry.flows.domain.DomainFlowUtils.COLLISION_MESSAGE;
import static google.registry.flows.domain.DomainFlowUtils.checkAllowedAccessToTld;
import static google.registry.flows.domain.DomainFlowUtils.checkHasBillingAccount;
import static google.registry.flows.domain.DomainFlowUtils.cloneAndLinkReferences;
import static google.registry.flows.domain.DomainFlowUtils.createFeeCreateResponse;
import static google.registry.flows.domain.DomainFlowUtils.getReservationTypes;
import static google.registry.flows.domain.DomainFlowUtils.isAnchorTenant;
import static google.registry.flows.domain.DomainFlowUtils.isReserved;
import static google.registry.flows.domain.DomainFlowUtils.isValidReservedCreate;
import static google.registry.flows.domain.DomainFlowUtils.validateCreateCommandContactsAndNameservers;
import static google.registry.flows.domain.DomainFlowUtils.validateDomainName;
import static google.registry.flows.domain.DomainFlowUtils.validateDomainNameWithIdnTables;
import static google.registry.flows.domain.DomainFlowUtils.validateFeeChallenge;
import static google.registry.flows.domain.DomainFlowUtils.validateLaunchCreateNotice;
import static google.registry.flows.domain.DomainFlowUtils.validateRegistrationPeriod;
import static google.registry.flows.domain.DomainFlowUtils.validateSecDnsExtension;
import static google.registry.flows.domain.DomainFlowUtils.verifyClaimsNoticeIfAndOnlyIfNeeded;
import static google.registry.flows.domain.DomainFlowUtils.verifyClaimsPeriodNotEnded;
import static google.registry.flows.domain.DomainFlowUtils.verifyLaunchPhaseMatchesRegistryPhase;
import static google.registry.flows.domain.DomainFlowUtils.verifyNoCodeMarks;
import static google.registry.flows.domain.DomainFlowUtils.verifyNotReserved;
import static google.registry.flows.domain.DomainFlowUtils.verifyPremiumNameIsNotBlocked;
import static google.registry.flows.domain.DomainFlowUtils.verifyRegistrarIsActive;
import static google.registry.flows.domain.DomainFlowUtils.verifyUnitIsYears;
import static google.registry.model.EppResourceUtils.createDomainRepoId;
import static google.registry.model.IdService.allocateId;
import static google.registry.model.eppcommon.StatusValue.SERVER_HOLD;
import static google.registry.model.reporting.HistoryEntry.Type.DOMAIN_CREATE;
import static google.registry.model.tld.Registry.TldState.GENERAL_AVAILABILITY;
import static google.registry.model.tld.Registry.TldState.QUIET_PERIOD;
import static google.registry.model.tld.Registry.TldState.START_DATE_SUNRISE;
import static google.registry.model.tld.label.ReservationType.NAME_COLLISION;
import static google.registry.persistence.transaction.TransactionManagerFactory.tm;
import static google.registry.util.DateTimeUtils.END_OF_TIME;
import static google.registry.util.DateTimeUtils.leapSafeAddYears;

import com.google.auto.value.AutoValue;
import com.google.common.collect.ImmutableList;
import com.google.common.collect.ImmutableSet;
import com.google.common.net.InternetDomainName;
import com.googlecode.objectify.Key;
import google.registry.dns.DnsQueue;
import google.registry.flows.EppException;
import google.registry.flows.EppException.CommandUseErrorException;
import google.registry.flows.EppException.ParameterValuePolicyErrorException;
import google.registry.flows.ExtensionManager;
import google.registry.flows.FlowModule.RegistrarId;
import google.registry.flows.FlowModule.Superuser;
import google.registry.flows.FlowModule.TargetId;
import google.registry.flows.TransactionalFlow;
import google.registry.flows.annotations.ReportingSpec;
import google.registry.flows.custom.DomainCreateFlowCustomLogic;
import google.registry.flows.custom.DomainCreateFlowCustomLogic.BeforeResponseParameters;
import google.registry.flows.custom.DomainCreateFlowCustomLogic.BeforeResponseReturnData;
import google.registry.flows.custom.EntityChanges;
import google.registry.flows.domain.token.AllocationTokenFlowUtils;
import google.registry.flows.exceptions.ResourceAlreadyExistsForThisClientException;
import google.registry.flows.exceptions.ResourceCreateContentionException;
import google.registry.model.ImmutableObject;
import google.registry.model.billing.BillingEvent;
import google.registry.model.billing.BillingEvent.Flag;
import google.registry.model.billing.BillingEvent.Reason;
import google.registry.model.billing.BillingEvent.Recurring;
import google.registry.model.billing.BillingEvent.RenewalPriceBehavior;
import google.registry.model.domain.Domain;
import google.registry.model.domain.DomainCommand;
import google.registry.model.domain.DomainCommand.Create;
import google.registry.model.domain.DomainHistory;
import google.registry.model.domain.DomainHistory.DomainHistoryId;
import google.registry.model.domain.GracePeriod;
import google.registry.model.domain.Period;
import google.registry.model.domain.fee.FeeCreateCommandExtension;
import google.registry.model.domain.fee.FeeTransformResponseExtension;
import google.registry.model.domain.launch.LaunchCreateExtension;
import google.registry.model.domain.metadata.MetadataExtension;
import google.registry.model.domain.rgp.GracePeriodStatus;
import google.registry.model.domain.secdns.SecDnsCreateExtension;
import google.registry.model.domain.token.AllocationToken;
import google.registry.model.domain.token.AllocationToken.RegistrationBehavior;
import google.registry.model.domain.token.AllocationToken.TokenType;
import google.registry.model.domain.token.AllocationTokenExtension;
import google.registry.model.eppcommon.StatusValue;
import google.registry.model.eppinput.EppInput;
import google.registry.model.eppinput.ResourceCommand;
import google.registry.model.eppoutput.CreateData.DomainCreateData;
import google.registry.model.eppoutput.EppResponse;
import google.registry.model.index.EppResourceIndex;
import google.registry.model.index.ForeignKeyIndex;
import google.registry.model.poll.PendingActionNotificationResponse.DomainPendingActionNotificationResponse;
import google.registry.model.poll.PollMessage;
import google.registry.model.poll.PollMessage.Autorenew;
import google.registry.model.reporting.DomainTransactionRecord;
import google.registry.model.reporting.DomainTransactionRecord.TransactionReportField;
import google.registry.model.reporting.HistoryEntry;
import google.registry.model.reporting.IcannReportingTypes.ActivityReportField;
import google.registry.model.tld.Registry;
import google.registry.model.tld.Registry.TldState;
import google.registry.model.tld.Registry.TldType;
import google.registry.model.tld.label.ReservationType;
import google.registry.model.tmch.ClaimsList;
import google.registry.model.tmch.ClaimsListDao;
import google.registry.tmch.LordnTaskUtils;
import java.util.Optional;
import javax.annotation.Nullable;
import javax.inject.Inject;
import org.joda.money.Money;
import org.joda.time.DateTime;
import org.joda.time.Duration;

/**
 * An EPP flow that creates a new domain resource.
 *
 * @error {@link
 *     google.registry.flows.domain.token.AllocationTokenFlowUtils.AllocationTokenNotInPromotionException}
 * @error {@link
 *     google.registry.flows.domain.token.AllocationTokenFlowUtils.AllocationTokenNotValidForDomainException}
 * @error {@link
 *     google.registry.flows.domain.token.AllocationTokenFlowUtils.AllocationTokenNotValidForRegistrarException}
 * @error {@link
 *     google.registry.flows.domain.token.AllocationTokenFlowUtils.AllocationTokenNotValidForTldException}
 * @error {@link
 *     google.registry.flows.domain.token.AllocationTokenFlowUtils.AlreadyRedeemedAllocationTokenException}
 * @error {@link
 *     google.registry.flows.domain.token.AllocationTokenFlowUtils.InvalidAllocationTokenException}
 * @error {@link google.registry.flows.exceptions.OnlyToolCanPassMetadataException}
 * @error {@link ResourceAlreadyExistsForThisClientException}
 * @error {@link ResourceCreateContentionException}
 * @error {@link google.registry.flows.EppException.UnimplementedExtensionException}
 * @error {@link google.registry.flows.ExtensionManager.UndeclaredServiceExtensionException}
 * @error {@link google.registry.flows.FlowUtils.NotLoggedInException}
 * @error {@link google.registry.flows.FlowUtils.UnknownCurrencyEppException}
 * @error {@link DomainCreateFlow.AnchorTenantCreatePeriodException}
 * @error {@link DomainCreateFlow.MustHaveSignedMarksInCurrentPhaseException}
 * @error {@link DomainCreateFlow.NoGeneralRegistrationsInCurrentPhaseException}
 * @error {@link DomainCreateFlow.SignedMarksOnlyDuringSunriseException}
 * @error {@link DomainFlowTmchUtils.NoMarksFoundMatchingDomainException}
 * @error {@link DomainFlowTmchUtils.FoundMarkNotYetValidException}
 * @error {@link DomainFlowTmchUtils.FoundMarkExpiredException}
 * @error {@link DomainFlowUtils.NotAuthorizedForTldException}
 * @error {@link DomainFlowUtils.AcceptedTooLongAgoException}
 * @error {@link DomainFlowUtils.BadDomainNameCharacterException}
 * @error {@link DomainFlowUtils.BadDomainNamePartsCountException}
 * @error {@link DomainFlowUtils.DomainNameExistsAsTldException}
 * @error {@link DomainFlowUtils.BadPeriodUnitException}
 * @error {@link DomainFlowUtils.ClaimsPeriodEndedException}
 * @error {@link DomainFlowUtils.CurrencyUnitMismatchException}
 * @error {@link DomainFlowUtils.CurrencyValueScaleException}
 * @error {@link DomainFlowUtils.DashesInThirdAndFourthException}
 * @error {@link DomainFlowUtils.DomainLabelTooLongException}
 * @error {@link DomainFlowUtils.DomainReservedException}
 * @error {@link DomainFlowUtils.DuplicateContactForRoleException}
 * @error {@link DomainFlowUtils.EmptyDomainNamePartException}
 * @error {@link DomainFlowUtils.ExceedsMaxRegistrationYearsException}
 * @error {@link DomainFlowUtils.ExpiredClaimException}
 * @error {@link DomainFlowUtils.FeeDescriptionMultipleMatchesException}
 * @error {@link DomainFlowUtils.FeeDescriptionParseException}
 * @error {@link DomainFlowUtils.FeesMismatchException}
 * @error {@link DomainFlowUtils.FeesRequiredDuringEarlyAccessProgramException}
 * @error {@link DomainFlowUtils.FeesRequiredForPremiumNameException}
 * @error {@link DomainFlowUtils.InvalidDsRecordException}
 * @error {@link DomainFlowUtils.InvalidIdnDomainLabelException}
 * @error {@link DomainFlowUtils.InvalidPunycodeException}
 * @error {@link DomainFlowUtils.InvalidTcnIdChecksumException}
 * @error {@link DomainFlowUtils.InvalidTrademarkValidatorException}
 * @error {@link DomainFlowUtils.LeadingDashException}
 * @error {@link DomainFlowUtils.LinkedResourcesDoNotExistException}
 * @error {@link DomainFlowUtils.LinkedResourceInPendingDeleteProhibitsOperationException}
 * @error {@link DomainFlowUtils.MalformedTcnIdException}
 * @error {@link DomainFlowUtils.MaxSigLifeNotSupportedException}
 * @error {@link DomainFlowUtils.MissingAdminContactException}
 * @error {@link DomainFlowUtils.MissingBillingAccountMapException}
 * @error {@link DomainFlowUtils.MissingClaimsNoticeException}
 * @error {@link DomainFlowUtils.MissingContactTypeException}
 * @error {@link DomainFlowUtils.MissingRegistrantException}
 * @error {@link DomainFlowUtils.MissingTechnicalContactException}
 * @error {@link DomainFlowUtils.NameserversNotAllowedForTldException}
 * @error {@link DomainFlowUtils.NameserversNotSpecifiedForTldWithNameserverAllowListException}
 * @error {@link DomainFlowUtils.PremiumNameBlockedException}
 * @error {@link DomainFlowUtils.RegistrantNotAllowedException}
 * @error {@link DomainFlowUtils.RegistrarMustBeActiveForThisOperationException}
 * @error {@link DomainFlowUtils.TldDoesNotExistException}
 * @error {@link DomainFlowUtils.TooManyDsRecordsException}
 * @error {@link DomainFlowUtils.TooManyNameserversException}
 * @error {@link DomainFlowUtils.TrailingDashException}
 * @error {@link DomainFlowUtils.UnexpectedClaimsNoticeException}
 * @error {@link DomainFlowUtils.UnsupportedFeeAttributeException}
 * @error {@link DomainFlowUtils.UnsupportedMarkTypeException}
 * @error {@link DomainPricingLogic.AllocationTokenInvalidForPremiumNameException}
 */
@ReportingSpec(ActivityReportField.DOMAIN_CREATE)
public final class DomainCreateFlow implements TransactionalFlow {

  /** Anchor tenant creates should always be for 2 years, since they get 2 years free. */
  private static final int ANCHOR_TENANT_CREATE_VALID_YEARS = 2;

  @Inject ExtensionManager extensionManager;
  @Inject EppInput eppInput;
  @Inject ResourceCommand resourceCommand;
  @Inject @RegistrarId String registrarId;
  @Inject @TargetId String targetId;
  @Inject @Superuser boolean isSuperuser;
  @Inject DomainHistory.Builder historyBuilder;
  @Inject EppResponse.Builder responseBuilder;
  @Inject AllocationTokenFlowUtils allocationTokenFlowUtils;
  @Inject DomainCreateFlowCustomLogic flowCustomLogic;
  @Inject DomainFlowTmchUtils tmchUtils;
  @Inject DomainPricingLogic pricingLogic;
  @Inject DnsQueue dnsQueue;
  @Inject DomainCreateFlow() {}

  @Override
  public EppResponse run() throws EppException {
    extensionManager.register(
        FeeCreateCommandExtension.class,
        SecDnsCreateExtension.class,
        MetadataExtension.class,
        LaunchCreateExtension.class,
        AllocationTokenExtension.class);
    flowCustomLogic.beforeValidation();
    validateRegistrarIsLoggedIn(registrarId);
    verifyRegistrarIsActive(registrarId);
    extensionManager.validate();
    DateTime now = tm().getTransactionTime();
    DomainCommand.Create command = cloneAndLinkReferences((Create) resourceCommand, now);
    Period period = command.getPeriod();
    verifyUnitIsYears(period);
    int years = period.getValue();
    validateRegistrationPeriod(years);
    verifyResourceDoesNotExist(Domain.class, targetId, now, registrarId);
    // Validate that this is actually a legal domain name on a TLD that the registrar has access to.
    InternetDomainName domainName = validateDomainName(command.getFullyQualifiedDomainName());
    String domainLabel = domainName.parts().get(0);
    Registry registry = Registry.get(domainName.parent().toString());
    validateCreateCommandContactsAndNameservers(command, registry, domainName);
    TldState tldState = registry.getTldState(now);
    Optional<LaunchCreateExtension> launchCreate =
        eppInput.getSingleExtension(LaunchCreateExtension.class);
    boolean hasSignedMarks =
        launchCreate.isPresent() && !launchCreate.get().getSignedMarks().isEmpty();
    boolean hasClaimsNotice = launchCreate.isPresent() && launchCreate.get().getNotice() != null;
    if (launchCreate.isPresent()) {
      verifyNoCodeMarks(launchCreate.get());
      validateLaunchCreateNotice(launchCreate.get().getNotice(), domainLabel, isSuperuser, now);
    }
    boolean isSunriseCreate = hasSignedMarks && (tldState == START_DATE_SUNRISE);
    Optional<AllocationToken> allocationToken =
        allocationTokenFlowUtils.verifyAllocationTokenCreateIfPresent(
            command,
            registry,
            registrarId,
            now,
            eppInput.getSingleExtension(AllocationTokenExtension.class));
    boolean isAnchorTenant =
        isAnchorTenant(
            domainName, allocationToken, eppInput.getSingleExtension(MetadataExtension.class));
    verifyAnchorTenantValidPeriod(isAnchorTenant, years);
    // Superusers can create reserved domains, force creations on domains that require a claims
    // notice without specifying a claims key, ignore the registry phase, and override blocks on
    // registering premium domains.
    if (!isSuperuser) {
      checkAllowedAccessToTld(registrarId, registry.getTldStr());
      checkHasBillingAccount(registrarId, registry.getTldStr());
      boolean isValidReservedCreate = isValidReservedCreate(domainName, allocationToken);
      ClaimsList claimsList = ClaimsListDao.get();
      verifyIsGaOrSpecialCase(
          registry,
          claimsList,
          now,
          domainLabel,
          allocationToken,
          isAnchorTenant,
          isValidReservedCreate,
          hasSignedMarks);
      if (launchCreate.isPresent()) {
        verifyLaunchPhaseMatchesRegistryPhase(registry, launchCreate.get(), now);
      }
      if (!isAnchorTenant && !isValidReservedCreate) {
        verifyNotReserved(domainName, isSunriseCreate);
      }
      if (hasClaimsNotice) {
        verifyClaimsPeriodNotEnded(registry, now);
      }
      if (now.isBefore(registry.getClaimsPeriodEnd())) {
        verifyClaimsNoticeIfAndOnlyIfNeeded(
            domainName, claimsList, hasSignedMarks, hasClaimsNotice);
      }
      verifyPremiumNameIsNotBlocked(targetId, now, registrarId);
      verifySignedMarkOnlyInSunrise(hasSignedMarks, tldState);
    }
    String signedMarkId = null;
    if (hasSignedMarks) {
      // If a signed mark was provided, then it must match the desired domain label. Get the mark
      // at this point so that we can verify it before the "after validation" extension point.
      signedMarkId =
          tmchUtils
              .verifySignedMarks(launchCreate.get().getSignedMarks(), domainLabel, now)
              .getId();
    }
    flowCustomLogic.afterValidation(
        DomainCreateFlowCustomLogic.AfterValidationParameters.newBuilder()
            .setDomainName(domainName)
            .setYears(years)
            .setSignedMarkId(Optional.ofNullable(signedMarkId))
            .build());
    Optional<FeeCreateCommandExtension> feeCreate =
        eppInput.getSingleExtension(FeeCreateCommandExtension.class);
    FeesAndCredits feesAndCredits =
        pricingLogic.getCreatePrice(
            registry, targetId, now, years, isAnchorTenant, allocationToken);
    validateFeeChallenge(targetId, now, feeCreate, feesAndCredits);
    Optional<SecDnsCreateExtension> secDnsCreate =
        validateSecDnsExtension(eppInput.getSingleExtension(SecDnsCreateExtension.class));
    DateTime registrationExpirationTime = leapSafeAddYears(now, years);
    String repoId = createDomainRepoId(allocateId(), registry.getTldStr());
<<<<<<< HEAD
    Key<DomainHistory> domainHistoryKey =
        Key.create(Key.create(Domain.class, repoId), DomainHistory.class, allocateId());
    historyBuilder.setId(domainHistoryKey.getId());
=======
    long historyRevisionId = allocateId();
    DomainHistoryId domainHistoryId = new DomainHistoryId(repoId, historyRevisionId);
    historyBuilder.setId(historyRevisionId);
>>>>>>> 827b7db2
    // Bill for the create.
    BillingEvent.OneTime createBillingEvent =
        createOneTimeBillingEvent(
            registry,
            isAnchorTenant,
            isSunriseCreate,
            isReserved(domainName, isSunriseCreate),
            years,
            feesAndCredits,
            domainHistoryId,
            allocationToken,
            now);
    // Create a new autorenew billing event and poll message starting at the expiration time.
    BillingEvent.Recurring autorenewBillingEvent =
        createAutorenewBillingEvent(
            domainHistoryId,
            registrationExpirationTime,
            getRenewalPriceInfo(isAnchorTenant, allocationToken, feesAndCredits));
    PollMessage.Autorenew autorenewPollMessage =
        createAutorenewPollMessage(domainHistoryId, registrationExpirationTime);
    ImmutableSet.Builder<ImmutableObject> entitiesToSave = new ImmutableSet.Builder<>();
    entitiesToSave.add(createBillingEvent, autorenewBillingEvent, autorenewPollMessage);
    // Bill for EAP cost, if any.
    if (!feesAndCredits.getEapCost().isZero()) {
      entitiesToSave.add(createEapBillingEvent(feesAndCredits, createBillingEvent));
    }

    ImmutableSet<ReservationType> reservationTypes = getReservationTypes(domainName);
    ImmutableSet<StatusValue> statuses =
        reservationTypes.contains(NAME_COLLISION)
            ? ImmutableSet.of(SERVER_HOLD)
            : ImmutableSet.of();
    Domain domain =
        new Domain.Builder()
            .setCreationRegistrarId(registrarId)
            .setPersistedCurrentSponsorRegistrarId(registrarId)
            .setRepoId(repoId)
            .setIdnTableName(validateDomainNameWithIdnTables(domainName))
            .setRegistrationExpirationTime(registrationExpirationTime)
            .setAutorenewBillingEvent(autorenewBillingEvent.createVKey())
            .setAutorenewPollMessage(
                autorenewPollMessage.createVKey(), autorenewPollMessage.getHistoryRevisionId())
            .setLaunchNotice(hasClaimsNotice ? launchCreate.get().getNotice() : null)
            .setSmdId(signedMarkId)
            .setDsData(secDnsCreate.map(SecDnsCreateExtension::getDsData).orElse(null))
            .setRegistrant(command.getRegistrant())
            .setAuthInfo(command.getAuthInfo())
            .setDomainName(targetId)
            .setNameservers(command.getNameservers().stream().collect(toImmutableSet()))
            .setStatusValues(statuses)
            .setContacts(command.getContacts())
            .addGracePeriod(
                GracePeriod.forBillingEvent(GracePeriodStatus.ADD, repoId, createBillingEvent))
            .build();
    DomainHistory domainHistory =
        buildDomainHistory(domain, registry, now, period, registry.getAddGracePeriodLength());
    if (reservationTypes.contains(NAME_COLLISION)) {
      entitiesToSave.add(
          createNameCollisionOneTimePollMessage(targetId, domainHistory, registrarId, now));
    }
    entitiesToSave.add(
        domain,
        domainHistory,
        ForeignKeyIndex.create(domain, domain.getDeletionTime()),
        EppResourceIndex.create(Key.create(domain)));
    if (allocationToken.isPresent()
        && TokenType.SINGLE_USE.equals(allocationToken.get().getTokenType())) {
      entitiesToSave.add(
          allocationTokenFlowUtils.redeemToken(allocationToken.get(), domainHistory.createVKey()));
    }
    enqueueTasks(domain, hasSignedMarks, hasClaimsNotice);

    EntityChanges entityChanges =
        flowCustomLogic.beforeSave(
            DomainCreateFlowCustomLogic.BeforeSaveParameters.newBuilder()
                .setNewDomain(domain)
                .setHistoryEntry(domainHistory)
                .setEntityChanges(
                    EntityChanges.newBuilder().setSaves(entitiesToSave.build()).build())
                .setYears(years)
                .build());
    persistEntityChanges(entityChanges);

    BeforeResponseReturnData responseData =
        flowCustomLogic.beforeResponse(
            BeforeResponseParameters.newBuilder()
                .setResData(DomainCreateData.create(targetId, now, registrationExpirationTime))
                .setResponseExtensions(createResponseExtensions(feeCreate, feesAndCredits))
                .build());
    return responseBuilder
        .setResData(responseData.resData())
        .setExtensions(responseData.responseExtensions())
        .build();
  }

  /**
   * Verifies that signed marks are only sent during sunrise.
   *
   * <p>A trademarked domain name requires either a signed mark or a claims notice. We then need to
   * send out a LORDN message - either a "sunrise" LORDN if we have a signed mark, or a "claims"
   * LORDN if we have a claims notice.
   *
   * <p>This verification prevents us from either sending out a "sunrise" LORDN out of sunrise, or
   * not sending out any LORDN, for a trademarked domain with a signed mark in GA.
   */
  static void verifySignedMarkOnlyInSunrise(boolean hasSignedMarks, TldState tldState)
      throws EppException {
    if (hasSignedMarks && tldState != START_DATE_SUNRISE) {
      throw new SignedMarksOnlyDuringSunriseException();
    }
  }

  /**
   * Verifies anchor tenant creates are only done for {@value ANCHOR_TENANT_CREATE_VALID_YEARS} year
   * periods, as anchor tenants get exactly that many years of free registration.
   */
  static void verifyAnchorTenantValidPeriod(boolean isAnchorTenant, int registrationYears)
      throws EppException {
    if (isAnchorTenant && registrationYears != ANCHOR_TENANT_CREATE_VALID_YEARS) {
      throw new AnchorTenantCreatePeriodException(registrationYears);
    }
  }

  /**
   * Prohibit registrations unless they're in GA or a special case.
   *
   * <p>Non-trademarked names can be registered at any point with a special allocation token
   * registration behavior.
   *
   * <p>Trademarked names require signed marks in sunrise no matter what, and can be registered with
   * a special allocation token behavior in any quiet period that is post-sunrise.
   *
   * <p>Note that "superuser" status isn't tested here - this should only be called for
   * non-superusers.
   */
  private void verifyIsGaOrSpecialCase(
      Registry registry,
      ClaimsList claimsList,
      DateTime now,
      String domainLabel,
      Optional<AllocationToken> allocationToken,
      boolean isAnchorTenant,
      boolean isValidReservedCreate,
      boolean hasSignedMarks)
      throws NoGeneralRegistrationsInCurrentPhaseException,
          MustHaveSignedMarksInCurrentPhaseException {
    // We allow general registration during GA.
    TldState currentState = registry.getTldState(now);
    if (currentState.equals(GENERAL_AVAILABILITY)) {
      return;
    }

    // Determine if there should be any behavior dictated by the allocation token
    RegistrationBehavior behavior =
        allocationToken
            .map(AllocationToken::getRegistrationBehavior)
            .orElse(RegistrationBehavior.DEFAULT);
    // Bypass most TLD state checks if that behavior is specified by the token
    if (behavior.equals(RegistrationBehavior.BYPASS_TLD_STATE)
        || behavior.equals(RegistrationBehavior.ANCHOR_TENANT)) {
      // If bypassing TLD state checks, a post-sunrise state is always fine
      if (!currentState.equals(START_DATE_SUNRISE)
          && registry.getTldStateTransitions().headMap(now).containsValue(START_DATE_SUNRISE)) {
        return;
      }
      // Non-trademarked names with the state check bypassed are always available
      if (!claimsList.getClaimKey(domainLabel).isPresent()) {
        return;
      }
    }
    // Otherwise, signed marks are necessary and sufficient in the sunrise period
    if (currentState.equals(START_DATE_SUNRISE)) {
      if (!hasSignedMarks) {
        throw new MustHaveSignedMarksInCurrentPhaseException();
      }
      return;
    }

    // Anchor tenant overrides any remaining considerations to allow registration
    if (isAnchorTenant) {
      return;
    }

    // We allow creates of specifically reserved domain names during quiet periods
    if (currentState.equals(QUIET_PERIOD)) {
      if (isValidReservedCreate) {
        return;
      }
    }
    // All other phases do not allow registration
    throw new NoGeneralRegistrationsInCurrentPhaseException();
  }

  private DomainHistory buildDomainHistory(
      Domain domain, Registry registry, DateTime now, Period period, Duration addGracePeriod) {
    // We ignore prober transactions
    if (registry.getTldType() == TldType.REAL) {
      historyBuilder
          .setDomainTransactionRecords(
              ImmutableSet.of(
                  DomainTransactionRecord.create(
                      registry.getTldStr(),
                      now.plus(addGracePeriod),
                      TransactionReportField.netAddsFieldFromYears(period.getValue()),
                      1)));
    }
    return historyBuilder.setType(DOMAIN_CREATE).setPeriod(period).setDomain(domain).build();
  }

  private BillingEvent.OneTime createOneTimeBillingEvent(
      Registry registry,
      boolean isAnchorTenant,
      boolean isSunriseCreate,
      boolean isReserved,
      int years,
      FeesAndCredits feesAndCredits,
      DomainHistoryId domainHistoryId,
      Optional<AllocationToken> allocationToken,
      DateTime now) {
    ImmutableSet.Builder<Flag> flagsBuilder = new ImmutableSet.Builder<>();
    // Sunrise and anchor tenancy are orthogonal tags and thus both can be present together.
    if (isSunriseCreate) {
      flagsBuilder.add(Flag.SUNRISE);
    }
    if (isAnchorTenant) {
      flagsBuilder.add(Flag.ANCHOR_TENANT);
    } else if (isReserved) {
      // Don't add this flag if the domain is an anchor tenant (which are also reserved); only add
      // it if it's reserved for other reasons.
      flagsBuilder.add(Flag.RESERVED);
    }
    return new BillingEvent.OneTime.Builder()
        .setReason(Reason.CREATE)
        .setTargetId(targetId)
        .setRegistrarId(registrarId)
        .setPeriodYears(years)
        .setCost(feesAndCredits.getCreateCost())
        .setEventTime(now)
        .setAllocationToken(allocationToken.map(AllocationToken::createVKey).orElse(null))
        .setBillingTime(
            now.plus(
                isAnchorTenant
                    ? registry.getAnchorTenantAddGracePeriodLength()
                    : registry.getAddGracePeriodLength()))
        .setFlags(flagsBuilder.build())
        .setDomainHistoryId(domainHistoryId)
        .build();
  }

  private Recurring createAutorenewBillingEvent(
      DomainHistoryId domainHistoryId,
      DateTime registrationExpirationTime,
      RenewalPriceInfo renewalpriceInfo) {
    return new BillingEvent.Recurring.Builder()
        .setReason(Reason.RENEW)
        .setFlags(ImmutableSet.of(Flag.AUTO_RENEW))
        .setTargetId(targetId)
        .setRegistrarId(registrarId)
        .setEventTime(registrationExpirationTime)
        .setRecurrenceEndTime(END_OF_TIME)
        .setDomainHistoryId(domainHistoryId)
        .setRenewalPriceBehavior(renewalpriceInfo.renewalPriceBehavior())
        .setRenewalPrice(renewalpriceInfo.renewalPrice())
        .build();
  }

  private Autorenew createAutorenewPollMessage(
      DomainHistoryId domainHistoryId, DateTime registrationExpirationTime) {
    return new PollMessage.Autorenew.Builder()
        .setTargetId(targetId)
        .setRegistrarId(registrarId)
        .setEventTime(registrationExpirationTime)
        .setMsg("Domain was auto-renewed.")
        .setDomainHistoryId(domainHistoryId)
        .build();
  }

  private static BillingEvent.OneTime createEapBillingEvent(
      FeesAndCredits feesAndCredits, BillingEvent.OneTime createBillingEvent) {
    return new BillingEvent.OneTime.Builder()
        .setReason(Reason.FEE_EARLY_ACCESS)
        .setTargetId(createBillingEvent.getTargetId())
        .setRegistrarId(createBillingEvent.getRegistrarId())
        .setPeriodYears(1)
        .setCost(feesAndCredits.getEapCost())
        .setEventTime(createBillingEvent.getEventTime())
        .setBillingTime(createBillingEvent.getBillingTime())
        .setFlags(createBillingEvent.getFlags())
        .setDomainHistoryId(createBillingEvent.getDomainHistoryId())
        .build();
  }

  private static PollMessage.OneTime createNameCollisionOneTimePollMessage(
      String fullyQualifiedDomainName,
      HistoryEntry historyEntry,
      String registrarId,
      DateTime now) {
    return new PollMessage.OneTime.Builder()
        .setRegistrarId(registrarId)
        .setEventTime(now)
        .setMsg(COLLISION_MESSAGE) // Remind the registrar of the name collision policy.
        .setResponseData(
            ImmutableList.of(
                DomainPendingActionNotificationResponse.create(
                    fullyQualifiedDomainName, true, historyEntry.getTrid(), now)))
        .setHistoryEntry(historyEntry)
        .build();
  }

  private void enqueueTasks(Domain newDomain, boolean hasSignedMarks, boolean hasClaimsNotice) {
    if (newDomain.shouldPublishToDns()) {
      dnsQueue.addDomainRefreshTask(newDomain.getDomainName());
    }
    if (hasClaimsNotice || hasSignedMarks) {
      LordnTaskUtils.enqueueDomainTask(newDomain);
    }
  }

  /**
   * Determines the {@link RenewalPriceBehavior} and the renewal price that needs be stored in the
   * {@link Recurring} billing events.
   *
   * <p>By default, the renewal price is calculated during the process of renewal. Renewal price
   * should be the createCost if and only if the renewal price behavior in the {@link
   * AllocationToken} is 'SPECIFIED'.
   */
  static RenewalPriceInfo getRenewalPriceInfo(
      boolean isAnchorTenant,
      Optional<AllocationToken> allocationToken,
      FeesAndCredits feesAndCredits) {
    if (isAnchorTenant) {
      if (allocationToken.isPresent()) {
        checkArgument(
            allocationToken.get().getRenewalPriceBehavior() != RenewalPriceBehavior.SPECIFIED,
            "Renewal price behavior cannot be SPECIFIED for anchor tenant");
      }
      return RenewalPriceInfo.create(RenewalPriceBehavior.NONPREMIUM, null);
    } else if (allocationToken.isPresent()
        && allocationToken.get().getRenewalPriceBehavior() == RenewalPriceBehavior.SPECIFIED) {
      return RenewalPriceInfo.create(
          RenewalPriceBehavior.SPECIFIED, feesAndCredits.getCreateCost());
    } else {
      return RenewalPriceInfo.create(RenewalPriceBehavior.DEFAULT, null);
    }
  }

  /** A class to store renewal info used in {@link Recurring} billing events. */
  @AutoValue
  public abstract static class RenewalPriceInfo {
    static DomainCreateFlow.RenewalPriceInfo create(
        RenewalPriceBehavior renewalPriceBehavior, @Nullable Money renewalPrice) {
      return new AutoValue_DomainCreateFlow_RenewalPriceInfo(renewalPriceBehavior, renewalPrice);
    }

    public abstract RenewalPriceBehavior renewalPriceBehavior();

    @Nullable
    public abstract Money renewalPrice();
  }

  private static ImmutableList<FeeTransformResponseExtension> createResponseExtensions(
      Optional<FeeCreateCommandExtension> feeCreate, FeesAndCredits feesAndCredits) {
    return feeCreate.isPresent()
        ? ImmutableList.of(createFeeCreateResponse(feeCreate.get(), feesAndCredits))
        : ImmutableList.of();
  }

  /** Signed marks are only allowed during sunrise. */
  static class SignedMarksOnlyDuringSunriseException extends CommandUseErrorException {
    public SignedMarksOnlyDuringSunriseException() {
      super("Signed marks are only allowed during sunrise");
    }
  }

  /** The current registry phase does not allow for general registrations. */
  static class NoGeneralRegistrationsInCurrentPhaseException extends CommandUseErrorException {
    public NoGeneralRegistrationsInCurrentPhaseException() {
      super("The current registry phase does not allow for general registrations");
    }
  }

  /** The current registry phase allows registrations only with signed marks. */
  static class MustHaveSignedMarksInCurrentPhaseException extends CommandUseErrorException {
    public MustHaveSignedMarksInCurrentPhaseException() {
      super("The current registry phase requires a signed mark for registrations");
    }
  }

  /** Anchor tenant domain create is for the wrong number of years. */
  static class AnchorTenantCreatePeriodException extends ParameterValuePolicyErrorException {
    public AnchorTenantCreatePeriodException(int invalidYears) {
      super(
          String.format(
              "Anchor tenant domain creates must be for a period of %s years, got %s instead.",
              ANCHOR_TENANT_CREATE_VALID_YEARS, invalidYears));
    }
  }
}<|MERGE_RESOLUTION|>--- conflicted
+++ resolved
@@ -333,15 +333,9 @@
         validateSecDnsExtension(eppInput.getSingleExtension(SecDnsCreateExtension.class));
     DateTime registrationExpirationTime = leapSafeAddYears(now, years);
     String repoId = createDomainRepoId(allocateId(), registry.getTldStr());
-<<<<<<< HEAD
-    Key<DomainHistory> domainHistoryKey =
-        Key.create(Key.create(Domain.class, repoId), DomainHistory.class, allocateId());
-    historyBuilder.setId(domainHistoryKey.getId());
-=======
     long historyRevisionId = allocateId();
     DomainHistoryId domainHistoryId = new DomainHistoryId(repoId, historyRevisionId);
     historyBuilder.setId(historyRevisionId);
->>>>>>> 827b7db2
     // Bill for the create.
     BillingEvent.OneTime createBillingEvent =
         createOneTimeBillingEvent(
