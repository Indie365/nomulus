// Copyright 2019 The Nomulus Authors. All Rights Reserved.
//
// Licensed under the Apache License, Version 2.0 (the "License");
// you may not use this file except in compliance with the License.
// You may obtain a copy of the License at
//
//     http://www.apache.org/licenses/LICENSE-2.0
//
// Unless required by applicable law or agreed to in writing, software
// distributed under the License is distributed on an "AS IS" BASIS,
// WITHOUT WARRANTIES OR CONDITIONS OF ANY KIND, either express or implied.
// See the License for the specific language governing permissions and
// limitations under the License.

package google.registry.ui.server.registrar;

import static com.google.common.truth.Truth.assertThat;
import static google.registry.request.auth.AuthenticatedRegistrarAccessor.Role.OWNER;
import static google.registry.testing.AppEngineRule.makeRegistrar2;
import static google.registry.testing.AppEngineRule.makeRegistrarContact3;
import static google.registry.testing.DatastoreHelper.persistResource;
import static google.registry.testing.JUnitBackports.assertThrows;
import static javax.servlet.http.HttpServletResponse.SC_FORBIDDEN;
import static javax.servlet.http.HttpServletResponse.SC_INTERNAL_SERVER_ERROR;

import com.google.api.client.http.HttpStatusCodes;
import com.google.appengine.api.users.User;
import com.google.common.collect.ImmutableList;
import com.google.common.collect.ImmutableMap;
import com.google.common.collect.ImmutableSetMultimap;
import com.google.gson.Gson;
import google.registry.model.registry.RegistryLockDao;
import google.registry.model.transaction.JpaTestRules;
import google.registry.model.transaction.JpaTestRules.JpaIntegrationTestRule;
import google.registry.request.Action.Method;
import google.registry.request.auth.AuthLevel;
import google.registry.request.auth.AuthResult;
import google.registry.request.auth.AuthenticatedRegistrarAccessor;
import google.registry.request.auth.UserAuthInfo;
import google.registry.schema.domain.RegistryLock;
import google.registry.testing.AppEngineRule;
import google.registry.testing.FakeResponse;
import java.util.Map;
import java.util.Optional;
import java.util.UUID;
import org.joda.time.DateTime;
import org.junit.Before;
import org.junit.Rule;
import org.junit.Test;
import org.junit.runner.RunWith;
import org.junit.runners.JUnit4;
import org.mockito.junit.MockitoJUnit;
import org.mockito.junit.MockitoRule;

/** Unit tests for {@link RegistryLockGetAction}. */
@RunWith(JUnit4.class)
public final class RegistryLockGetActionTest {

  private static final Gson GSON = new Gson();

  @Rule public final AppEngineRule appEngineRule = AppEngineRule.builder().withDatastore().build();

  @Rule
  public final JpaIntegrationTestRule jpaRule =
      new JpaTestRules.Builder().buildIntegrationTestRule();

  @Rule public final MockitoRule mocks = MockitoJUnit.rule();

  private final FakeResponse response = new FakeResponse();
  private final User user = new User("Marla.Singer@crr.com", "gmail.com", "12345");

  private AuthResult authResult;
  private AuthenticatedRegistrarAccessor accessor;
  private RegistryLockGetAction action;

  @Before
  public void setup() {
    jpaRule.getTxnClock().setTo(DateTime.parse("2000-06-08T22:00:00.0Z"));
    authResult = AuthResult.create(AuthLevel.USER, UserAuthInfo.create(user, false));
    accessor =
        AuthenticatedRegistrarAccessor.createForTesting(
            ImmutableSetMultimap.of(
                "TheRegistrar", OWNER,
                "NewRegistrar", OWNER));
    action =
        new RegistryLockGetAction(
            Method.GET, response, accessor, authResult, Optional.of("TheRegistrar"));
  }

  @Test
  public void testSuccess_retrievesLocks() {
    RegistryLock regularLock =
        new RegistryLock.Builder()
            .setRepoId("repoId")
            .setDomainName("example.test")
            .setRegistrarId("TheRegistrar")
            .setVerificationCode(UUID.randomUUID().toString())
            .setRegistrarPocId("johndoe@theregistrar.com")
<<<<<<< HEAD
            .setLockCompletionTimestamp(jpaTmRule.getTxnClock().nowUtc())
=======
            .setCompletionTimestamp(jpaRule.getTxnClock().nowUtc())
>>>>>>> dd0e3b7c
            .build();
    jpaRule.getTxnClock().advanceOneMilli();
    RegistryLock adminLock =
        new RegistryLock.Builder()
            .setRepoId("repoId")
            .setDomainName("adminexample.test")
            .setRegistrarId("TheRegistrar")
            .setVerificationCode(UUID.randomUUID().toString())
            .isSuperuser(true)
<<<<<<< HEAD
            .setLockCompletionTimestamp(jpaTmRule.getTxnClock().nowUtc())
=======
            .setCompletionTimestamp(jpaRule.getTxnClock().nowUtc())
>>>>>>> dd0e3b7c
            .build();
    RegistryLock incompleteLock =
        new RegistryLock.Builder()
            .setRepoId("repoId")
            .setDomainName("incomplete.test")
            .setRegistrarId("TheRegistrar")
            .setVerificationCode(UUID.randomUUID().toString())
            .setRegistrarPocId("johndoe@theregistrar.com")
            .build();

    RegistryLock unlockedLock =
        new RegistryLock.Builder()
            .setRepoId("repoId")
            .setDomainName("unlocked.test")
            .setRegistrarId("TheRegistrar")
            .setRegistrarPocId("johndoe@theregistrar.com")
            .setVerificationCode(UUID.randomUUID().toString())
            .setLockCompletionTimestamp(jpaTmRule.getTxnClock().nowUtc())
            .setUnlockRequestTimestamp(jpaTmRule.getTxnClock().nowUtc())
            .setUnlockCompletionTimestamp(jpaTmRule.getTxnClock().nowUtc())
            .build();

    RegistryLockDao.save(regularLock);
    RegistryLockDao.save(adminLock);
    RegistryLockDao.save(incompleteLock);
    RegistryLockDao.save(unlockedLock);

    action.run();
    assertThat(response.getStatus()).isEqualTo(HttpStatusCodes.STATUS_CODE_OK);
    assertThat(GSON.fromJson(response.getPayload(), Map.class))
        .containsExactly(
            "status", "SUCCESS",
            "message", "Successful locks retrieval",
            "results",
                ImmutableList.of(
                    ImmutableMap.of(
                        "lockEnabledForContact",
                        true,
                        "email",
                        "Marla.Singer@crr.com",
                        "clientId",
                        "TheRegistrar",
                        "locks",
                        ImmutableList.of(
                            ImmutableMap.of(
                                "fullyQualifiedDomainName", "example.test",
                                "lockedTime", "2000-06-08T22:00:00.000Z",
                                "lockedBy", "johndoe@theregistrar.com"),
                            ImmutableMap.of(
                                "fullyQualifiedDomainName", "adminexample.test",
                                "lockedTime", "2000-06-08T22:00:00.001Z",
                                "lockedBy", "admin")))));
  }

  @Test
  public void testFailure_invalidMethod() {
    action.method = Method.POST;
    assertThat(assertThrows(IllegalArgumentException.class, action::run))
        .hasMessageThat()
        .isEqualTo("Only GET requests allowed");
  }

  @Test
  public void testFailure_noAuthInfo() {
    action.authResult = AuthResult.NOT_AUTHENTICATED;
    assertThat(assertThrows(IllegalArgumentException.class, action::run))
        .hasMessageThat()
        .isEqualTo("User auth info must be present");
  }

  @Test
  public void testFailure_noClientId() {
    action.paramClientId = Optional.empty();
    assertThat(assertThrows(IllegalArgumentException.class, action::run))
        .hasMessageThat()
        .isEqualTo("clientId must be present");
  }

  @Test
  public void testFailure_noRegistrarAccess() {
    accessor = AuthenticatedRegistrarAccessor.createForTesting(ImmutableSetMultimap.of());
    action =
        new RegistryLockGetAction(
            Method.GET, response, accessor, authResult, Optional.of("TheRegistrar"));
    action.run();
    assertThat(response.getStatus()).isEqualTo(SC_FORBIDDEN);
  }

  @Test
  public void testSuccess_readOnlyAccessForOtherUsers() {
    // If lock is not enabled for a user, this should be read-only
    persistResource(
        makeRegistrarContact3().asBuilder().setAllowedToSetRegistryLockPassword(true).build());
    action.run();
    assertThat(GSON.fromJson(response.getPayload(), Map.class).get("results"))
        .isEqualTo(
            ImmutableList.of(
                ImmutableMap.of(
                    "lockEnabledForContact",
                    false,
                    "email",
                    "Marla.Singer@crr.com",
                    "clientId",
                    "TheRegistrar",
                    "locks",
                    ImmutableList.of())));
  }

  @Test
  public void testSuccess_lockAllowedForAdmin() throws Exception {
    // Locks are allowed for admins even when they're not enabled for the registrar
    persistResource(makeRegistrar2().asBuilder().setRegistryLockAllowed(false).build());
    authResult = AuthResult.create(AuthLevel.USER, UserAuthInfo.create(user, true));
    action =
        new RegistryLockGetAction(
            Method.GET, response, accessor, authResult, Optional.of("TheRegistrar"));
    action.run();
    assertThat(GSON.fromJson(response.getPayload(), Map.class).get("results"))
        .isEqualTo(
            ImmutableList.of(
                ImmutableMap.of(
                    "lockEnabledForContact",
                    true,
                    "email",
                    "Marla.Singer@crr.com",
                    "clientId",
                    "TheRegistrar",
                    "locks",
                    ImmutableList.of())));
  }

  @Test
  public void testFailure_lockNotAllowedForRegistrar() {
    // The UI shouldn't be making requests where lock isn't enabled for this registrar
    action =
        new RegistryLockGetAction(
            Method.GET, response, accessor, authResult, Optional.of("NewRegistrar"));
    action.run();
    assertThat(response.getStatus()).isEqualTo(SC_INTERNAL_SERVER_ERROR);
  }

  @Test
  public void testFailure_accessDenied() {
    accessor = AuthenticatedRegistrarAccessor.createForTesting(ImmutableSetMultimap.of());
    action =
        new RegistryLockGetAction(
            Method.GET, response, accessor, authResult, Optional.of("TheRegistrar"));
    action.run();
    assertThat(response.getStatus()).isEqualTo(SC_FORBIDDEN);
  }

  @Test
  public void testFailure_badRegistrar() {
    action =
        new RegistryLockGetAction(
            Method.GET, response, accessor, authResult, Optional.of("SomeBadRegistrar"));
    action.run();
    assertThat(response.getStatus()).isEqualTo(SC_FORBIDDEN);
  }
}<|MERGE_RESOLUTION|>--- conflicted
+++ resolved
@@ -96,11 +96,7 @@
             .setRegistrarId("TheRegistrar")
             .setVerificationCode(UUID.randomUUID().toString())
             .setRegistrarPocId("johndoe@theregistrar.com")
-<<<<<<< HEAD
-            .setLockCompletionTimestamp(jpaTmRule.getTxnClock().nowUtc())
-=======
-            .setCompletionTimestamp(jpaRule.getTxnClock().nowUtc())
->>>>>>> dd0e3b7c
+            .setLockCompletionTimestamp(jpaRule.getTxnClock().nowUtc())
             .build();
     jpaRule.getTxnClock().advanceOneMilli();
     RegistryLock adminLock =
@@ -110,11 +106,7 @@
             .setRegistrarId("TheRegistrar")
             .setVerificationCode(UUID.randomUUID().toString())
             .isSuperuser(true)
-<<<<<<< HEAD
-            .setLockCompletionTimestamp(jpaTmRule.getTxnClock().nowUtc())
-=======
-            .setCompletionTimestamp(jpaRule.getTxnClock().nowUtc())
->>>>>>> dd0e3b7c
+            .setLockCompletionTimestamp(jpaRule.getTxnClock().nowUtc())
             .build();
     RegistryLock incompleteLock =
         new RegistryLock.Builder()
@@ -132,9 +124,9 @@
             .setRegistrarId("TheRegistrar")
             .setRegistrarPocId("johndoe@theregistrar.com")
             .setVerificationCode(UUID.randomUUID().toString())
-            .setLockCompletionTimestamp(jpaTmRule.getTxnClock().nowUtc())
-            .setUnlockRequestTimestamp(jpaTmRule.getTxnClock().nowUtc())
-            .setUnlockCompletionTimestamp(jpaTmRule.getTxnClock().nowUtc())
+            .setLockCompletionTimestamp(jpaRule.getTxnClock().nowUtc())
+            .setUnlockRequestTimestamp(jpaRule.getTxnClock().nowUtc())
+            .setUnlockCompletionTimestamp(jpaRule.getTxnClock().nowUtc())
             .build();
 
     RegistryLockDao.save(regularLock);
