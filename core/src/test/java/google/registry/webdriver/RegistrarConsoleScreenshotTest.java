// Copyright 2017 The Nomulus Authors. All Rights Reserved.
//
// Licensed under the Apache License, Version 2.0 (the "License");
// you may not use this file except in compliance with the License.
// You may obtain a copy of the License at
//
//     http://www.apache.org/licenses/LICENSE-2.0
//
// Unless required by applicable law or agreed to in writing, software
// distributed under the License is distributed on an "AS IS" BASIS,
// WITHOUT WARRANTIES OR CONDITIONS OF ANY KIND, either express or implied.
// See the License for the specific language governing permissions and
// limitations under the License.

package google.registry.webdriver;

import static google.registry.server.Fixture.BASIC;
import static google.registry.server.Route.route;
import static google.registry.testing.AppEngineRule.makeRegistrar2;
import static google.registry.testing.AppEngineRule.makeRegistrarContact2;
import static google.registry.testing.DatastoreHelper.createTld;
import static google.registry.testing.DatastoreHelper.loadRegistrar;
import static google.registry.testing.DatastoreHelper.newDomainBase;
import static google.registry.testing.DatastoreHelper.persistActiveDomain;
import static google.registry.testing.DatastoreHelper.persistResource;
import static google.registry.testing.SqlHelper.saveRegistryLock;
import static google.registry.util.DateTimeUtils.START_OF_TIME;

import com.google.common.collect.ImmutableMap;
import com.googlecode.objectify.ObjectifyFilter;
import google.registry.model.domain.DomainBase;
import google.registry.model.ofy.OfyFilter;
import google.registry.model.registrar.Registrar.State;
import google.registry.module.frontend.FrontendServlet;
import google.registry.schema.domain.RegistryLock;
import google.registry.server.RegistryTestServer;
import google.registry.testing.AppEngineRule;
import google.registry.testing.CertificateSamples;
import java.util.UUID;
import org.junit.Rule;
import org.junit.Test;
import org.junit.runner.RunWith;
import org.openqa.selenium.By;
import org.openqa.selenium.Dimension;

/** Registrar Console Screenshot Differ tests. */
@RunWith(RepeatableRunner.class)
public class RegistrarConsoleScreenshotTest extends WebDriverTestCase {

  @Rule
  public final TestServerRule server =
      new TestServerRule.Builder()
          .setRunfiles(RegistryTestServer.RUNFILES)
          .setRoutes(
              route("/registrar", FrontendServlet.class),
              route("/registrar-ote-status", FrontendServlet.class),
              route("/registrar-settings", FrontendServlet.class),
              route("/registry-lock-get", FrontendServlet.class),
              route("/registry-lock-verify", FrontendServlet.class))
          .setFilters(ObjectifyFilter.class, OfyFilter.class)
          .setFixtures(BASIC)
          .setEmail("Marla.Singer@crr.com")
          .build();

  @Test
  public void index_owner() throws Throwable {
    driver.get(server.getUrl("/registrar"));
    driver.waitForElement(By.tagName("h1"));
    driver.diffPage("page");
  }

  /** Admins have an extra "admin" tab. */
  @Test
  public void index_adminAndOwner() throws Throwable {
    server.setIsAdmin(true);
    driver.get(server.getUrl("/registrar"));
    driver.waitForElement(By.tagName("h1"));
    driver.diffPage("page");
  }

  /** Admins who aren't owners still have all the tabs. */
  @Test
  public void index_admin() throws Throwable {
    server.setIsAdmin(true);
    // To make sure we're only ADMIN (and not also "OWNER"), we switch to the NewRegistrar we
    // aren't in the contacts of
    driver.get(server.getUrl("/registrar?clientId=NewRegistrar"));
    driver.waitForElement(By.tagName("h1"));
    driver.diffPage("page");
  }

  @Test
  public void contactUs() throws Throwable {
    driver.get(server.getUrl("/registrar#contact-us"));
    driver.waitForElement(By.tagName("h1"));
    driver.diffPage("page");
  }

  @Test
  public void settingsContact() throws Throwable {
    driver.get(server.getUrl("/registrar#contact-settings"));
    Thread.sleep(1000);
    driver.waitForElement(By.tagName("h1"));
    driver.diffPage("page");
  }

  /** Admins shouldn't have the "add" button */
  @Test
  public void settingsContact_asAdmin() throws Throwable {
    server.setIsAdmin(true);
    driver.get(server.getUrl("/registrar?clientId=NewRegistrar#contact-settings"));
    Thread.sleep(1000);
    driver.waitForElement(By.tagName("h1"));
    driver.diffPage("page");
  }

  @Test
  public void settingsContactItem() throws Throwable {
    driver.get(server.getUrl("/registrar#contact-settings/johndoe@theregistrar.com"));
    Thread.sleep(1000);
    driver.waitForElement(By.tagName("h1"));
    driver.diffPage("page");
  }

  /** Admins shouldn't have the "edit" button */
  @Test
  public void settingsContactItem_asAdmin() throws Throwable {
    server.setIsAdmin(true);
    driver.get(
        server.getUrl(
            "/registrar?clientId=NewRegistrar#contact-settings/janedoe@theregistrar.com"));
    Thread.sleep(1000);
    driver.waitForElement(By.tagName("h1"));
    driver.diffPage("page");
  }

  @Test
  public void settingsContactEdit() throws Throwable {
    driver.manage().window().setSize(new Dimension(1050, 2000));
    driver.get(server.getUrl("/registrar#contact-settings/johndoe@theregistrar.com"));
    Thread.sleep(1000);
    driver.waitForElement(By.tagName("h1"));
    driver.waitForElement(By.id("reg-app-btn-edit")).click();
    driver.diffPage("page");
  }

  @Test
  public void settingsContactEdit_setRegistryLockPassword() throws Throwable {
    server.runInAppEngineEnvironment(
        () -> {
          persistResource(
              makeRegistrarContact2()
                  .asBuilder()
                  .setAllowedToSetRegistryLockPassword(true)
                  .build());
          persistResource(makeRegistrar2().asBuilder().setRegistryLockAllowed(true).build());
          return null;
        });
    driver.manage().window().setSize(new Dimension(1050, 2000));
    driver.get(server.getUrl("/registrar#contact-settings/johndoe@theregistrar.com"));
    Thread.sleep(1000);
    driver.waitForElement(By.tagName("h1"));
    driver.waitForElement(By.id("reg-app-btn-edit")).click();
    driver.diffPage("page");
  }

  @Test
  public void settingsContactEdit_setRegistryLockPassword_alreadySet() throws Throwable {
    server.runInAppEngineEnvironment(
        () -> {
          persistResource(
              makeRegistrarContact2()
                  .asBuilder()
                  .setAllowedToSetRegistryLockPassword(true)
                  .setRegistryLockPassword("hi")
                  .build());
          persistResource(makeRegistrar2().asBuilder().setRegistryLockAllowed(true).build());
          return null;
        });
    driver.manage().window().setSize(new Dimension(1050, 2000));
    driver.get(server.getUrl("/registrar#contact-settings/johndoe@theregistrar.com"));
    Thread.sleep(1000);
    driver.waitForElement(By.tagName("h1"));
    driver.waitForElement(By.id("reg-app-btn-edit")).click();
    driver.diffPage("page");
  }

  @Test
  public void settingsContactEdit_setRegistryLockPassword_notAllowedForContact() throws Throwable {
    server.runInAppEngineEnvironment(
        () -> persistResource(makeRegistrar2().asBuilder().setRegistryLockAllowed(true).build()));
    driver.manage().window().setSize(new Dimension(1050, 2000));
    driver.get(server.getUrl("/registrar#contact-settings/johndoe@theregistrar.com"));
    Thread.sleep(1000);
    driver.waitForElement(By.tagName("h1"));
    driver.waitForElement(By.id("reg-app-btn-edit")).click();
    driver.diffPage("page");
  }

  @Test
  public void settingsContactAdd() throws Throwable {
    driver.manage().window().setSize(new Dimension(1050, 2000));
    driver.get(server.getUrl("/registrar#contact-settings"));
    Thread.sleep(1000);
    driver.waitForElement(By.tagName("h1"));
    driver.waitForElement(By.id("reg-app-btn-add")).click();
    driver.diffPage("page");
  }

  @Test
  public void settingsAdmin_whenAdmin() throws Throwable {
    server.setIsAdmin(true);
    driver.manage().window().setSize(new Dimension(1050, 2000));
    // To make sure we're only ADMIN (and not also "OWNER"), we switch to the NewRegistrar we
    // aren't in the contacts of
    driver.get(server.getUrl("/registrar?clientId=NewRegistrar#admin-settings"));
    driver.waitForElement(By.tagName("h1"));
    driver.diffPage("view");
    driver.waitForElement(By.id("reg-app-btn-edit")).click();
    driver.waitForElement(By.tagName("h1"));
    driver.diffPage("edit");
  }

  /**
   * Makes sure the user can't "manually" enter the admin-settings.
   *
   * <p>Users don't have the "admin setting" tab (see the {@link #index_owner()} test). However, we
   * also want to make sure that if a user enter's the URL fragment manually they don't get the
   * admin page.
   *
   * <p>Note that failure here is a UI issue only and not a security issue, since any "admin" change
   * a user tries to do is validated on the backend and fails for non-admins.
   */
  @Test
  public void settingsAdmin_whenNotAdmin_showsHome() throws Throwable {
    driver.manage().window().setSize(new Dimension(1050, 2000));
    driver.get(server.getUrl("/registrar#admin-settings"));
    driver.waitForElement(By.tagName("h1"));
    driver.diffPage("view");
  }

  @Test
  public void getOteStatus_noButtonWhenReal() throws Exception {
    server.setIsAdmin(true);
    driver.get(server.getUrl("/registrar#admin-settings"));
    driver.waitForElement(By.tagName("h1"));
    driver.diffPage("result");
  }

  @Test
  public void getOteStatus_notCompleted() throws Exception {
    server.setIsAdmin(true);
    driver.get(server.getUrl("/registrar?clientId=oteunfinished-1#admin-settings"));
    driver.findElement(By.id("btn-ote-status")).click();
    driver.findElement(By.id("ote-results-table")).click();
    // the 'hover' styling takes a bit to go away--sleep so we don't flake
    Thread.sleep(250);
    driver.diffPage("result");
  }

  @Test
  public void getOteStatus_completed() throws Exception {
    server.setIsAdmin(true);
    driver.get(server.getUrl("/registrar?clientId=otefinished-1#admin-settings"));
    driver.waitForElement(By.id("btn-ote-status"));
    driver.diffPage("before_click");
    driver.findElement(By.id("btn-ote-status")).click();
    driver.findElement(By.id("ote-results-table")).click();
    // the 'hover' styling takes a bit to go away--sleep so we don't flake
    Thread.sleep(250);
    driver.diffPage("result");
  }

  @Test
  public void settingsSecurity() throws Throwable {
    driver.manage().window().setSize(new Dimension(1050, 2000));
    driver.get(server.getUrl("/registrar#security-settings"));
    driver.waitForElement(By.tagName("h1"));
    driver.diffPage("view");
    driver.waitForElement(By.id("reg-app-btn-edit")).click();
    driver.waitForElement(By.tagName("h1"));
    driver.diffPage("edit");
  }

  /** Admins shouldn't have the "edit" button */
  @Test
  public void settingsSecurity_asAdmin() throws Throwable {
    server.setIsAdmin(true);
    driver.manage().window().setSize(new Dimension(1050, 2000));
    driver.get(server.getUrl("/registrar?clientId=NewRegistrar#security-settings"));
    driver.waitForElement(By.tagName("h1"));
    driver.diffPage("view");
  }

  @Test
  public void settingsSecurityWithCerts() throws Throwable {
    server.runInAppEngineEnvironment(
        () -> {
          persistResource(
              loadRegistrar("TheRegistrar")
                  .asBuilder()
                  .setClientCertificate(CertificateSamples.SAMPLE_CERT, START_OF_TIME)
                  .setFailoverClientCertificate(CertificateSamples.SAMPLE_CERT2, START_OF_TIME)
                  .build());
          return null;
        });
    driver.manage().window().setSize(new Dimension(1050, 2000));
    driver.get(server.getUrl("/registrar#security-settings"));
    driver.waitForElement(By.tagName("h1"));
    driver.diffPage("view");
    driver.waitForElement(By.id("reg-app-btn-edit")).click();
    driver.waitForElement(By.tagName("h1"));
    driver.diffPage("edit");
  }

  @Test
  public void settingsSecurityWithHashOnly() throws Throwable {
    server.runInAppEngineEnvironment(
        () -> {
          persistResource(
              loadRegistrar("TheRegistrar")
                  .asBuilder()
                  .setClientCertificateHash(CertificateSamples.SAMPLE_CERT_HASH)
                  .build());
          return null;
        });
    driver.manage().window().setSize(new Dimension(1050, 2000));
    driver.get(server.getUrl("/registrar#security-settings"));
    driver.waitForElement(By.tagName("h1"));
    driver.diffPage("view");
    driver.waitForElement(By.id("reg-app-btn-edit")).click();
    driver.waitForElement(By.tagName("h1"));
    driver.diffPage("edit");
  }

  @Test
  public void index_registrarDisabled() throws Throwable {
    server.runInAppEngineEnvironment(
        () ->
            persistResource(
                loadRegistrar("TheRegistrar").asBuilder().setState(State.DISABLED).build()));
    driver.get(server.getUrl("/registrar"));
    driver.waitForElement(By.tagName("h1"));
    driver.diffPage("view");
  }

  @Test
  public void settingsWhois() throws Throwable {
    driver.get(server.getUrl("/registrar#whois-settings"));
    driver.waitForElement(By.tagName("h1"));
    driver.diffPage("page");
  }

  @Test
  public void settingsWhoisEdit() throws Throwable {
    driver.manage().window().setSize(new Dimension(1050, 2000));
    driver.get(server.getUrl("/registrar#whois-settings"));
    driver.waitForElement(By.id("reg-app-btn-edit")).click();
    Thread.sleep(1000);
    driver.diffPage("page");
  }

  @Test
  public void settingsWhoisEditError() throws Throwable {
    driver.manage().window().setSize(new Dimension(1050, 2000));
    driver.get(server.getUrl("/registrar#whois-settings"));
    driver.waitForElement(By.id("reg-app-btn-edit")).click();
    driver.setFormFieldsById(ImmutableMap.of("faxNumber", "cat"));
    driver.waitForElement(By.id("reg-app-btn-save")).click();
    Thread.sleep(1000);
    driver.diffPage("page");
  }

  @Test
  public void indexPage_smallScrolledDown() throws Throwable {
    driver.manage().window().setSize(new Dimension(600, 300));
    driver.get(server.getUrl("/registrar"));
    driver.waitForElement(By.tagName("h1"));
    driver.executeScript("document.getElementById('reg-content-and-footer').scrollTop = 200");
    Thread.sleep(500);
    driver.diffPage("page");
  }

  @Test
  public void registryLockVerify_success() throws Throwable {
    String lockVerificationCode = "f1be78a2-2d61-458c-80f0-9dd8f2f8625f";
    server.runInAppEngineEnvironment(
        () -> {
          createTld("tld");
          persistResource(newDomainBase("example.tld"));
          saveRegistryLock(
              new RegistryLock.Builder()
                  .setRegistrarPocId("johndoe@theregistrar.com")
                  .setRepoId("repoId")
                  .setRegistrarId("TheRegistrar")
                  .setVerificationCode("f1be78a2-2d61-458c-80f0-9dd8f2f8625f")
                  .isSuperuser(false)
                  .setDomainName("example.tld")
                  .build());
          return null;
        });
    driver.get(
        server.getUrl(
            "/registry-lock-verify?isLock=true&lockVerificationCode=" + lockVerificationCode));
    driver.waitForElement(By.id("reg-content"));
    driver.diffPage("page");
  }

  @Test
  public void registryLockVerify_unknownLock() throws Throwable {
    driver.get(server.getUrl("/registry-lock-verify?isLock=true&lockVerificationCode=asdfasdf"));
    driver.waitForElement(By.id("reg-content"));
    driver.diffPage("page");
  }

  @Test
  public void registryLock_empty() throws Throwable {
    driver.get(server.getUrl("/registrar?clientId=TheRegistrar#registry-lock"));
    driver.waitForElement(By.tagName("h2"));
    driver.diffPage("page");
  }

  @Test
  public void registryLock_notAllowed() throws Throwable {
    server.runInAppEngineEnvironment(
        () -> {
          persistResource(makeRegistrar2().asBuilder().setRegistryLockAllowed(false).build());
          return null;
        });
    driver.get(server.getUrl("/registrar?clientId=TheRegistrar#registry-lock"));
    driver.waitForElement(By.tagName("h2"));
    driver.diffPage("page");
  }

  @Test
  public void registryLock_nonEmpty() throws Throwable {
    server.runInAppEngineEnvironment(
        () -> {
          createDomainAndSaveLock();
          return null;
        });
    driver.get(server.getUrl("/registrar#registry-lock"));
    driver.waitForElement(By.tagName("h2"));
    driver.diffPage("page");
  }

  @Test
  public void registryLock_nonEmpty_admin() throws Throwable {
    server.runInAppEngineEnvironment(
        () -> {
          createTld("tld");
          DomainBase domain = persistActiveDomain("example.tld");
          saveRegistryLock(createRegistryLock(domain).asBuilder().isSuperuser(true).build());
          DomainBase otherDomain = persistActiveDomain("otherexample.tld");
<<<<<<< HEAD
          RegistryLockDao.save(createRegistryLock(otherDomain));
          // include one pending-lock domain
          DomainBase pendingDomain = persistActiveDomain("pending.tld");
          RegistryLockDao.save(
              new RegistryLock.Builder()
                  .setVerificationCode(UUID.randomUUID().toString())
                  .isSuperuser(false)
                  .setRegistrarId("TheRegistrar")
                  .setRegistrarPocId("Marla.Singer@crr.com")
                  .setDomainName("pending.tld")
                  .setRepoId(pendingDomain.getRepoId())
                  .build());
=======
          saveRegistryLock(createRegistryLock(otherDomain));
>>>>>>> fc0a9160
          return null;
        });
    driver.get(server.getUrl("/registrar#registry-lock"));
    driver.waitForElement(By.tagName("h2"));
    driver.diffPage("page");
  }

  @Test
  public void registryLock_unlockModal() throws Throwable {
    server.setIsAdmin(true);
    server.runInAppEngineEnvironment(
        () -> {
          createDomainAndSaveLock();
          return null;
        });
    driver.get(server.getUrl("/registrar#registry-lock"));
    driver.waitForElement(By.tagName("h2"));
    driver.findElement(By.id("button-unlock-example.tld")).click();
    driver.waitForElement(By.className("modal-content"));
    driver.findElement(By.id("domain-lock-password")).sendKeys("password");
    driver.diffPage("page");
  }

  @Test
  public void registryLock_lockModal() throws Throwable {
    server.setIsAdmin(true);
    server.runInAppEngineEnvironment(
        () -> {
          createTld("tld");
          persistActiveDomain("example.tld");
          return null;
        });
    driver.get(server.getUrl("/registrar#registry-lock"));
    driver.waitForElement(By.tagName("h2"));
    driver.findElement(By.id("button-lock-domain")).click();
    driver.waitForElement(By.className("modal-content"));
    driver.findElement(By.id("domain-lock-input-value")).sendKeys("somedomain.tld");
    driver.findElement(By.id("domain-lock-password")).sendKeys("password");
    driver.diffPage("page");
  }

  @Test
  public void registryLock_notAllowedForUser() throws Throwable {
    server.runInAppEngineEnvironment(
        () -> {
          persistResource(
              AppEngineRule.makeRegistrarContact3()
                  .asBuilder()
                  .setAllowedToSetRegistryLockPassword(true)
                  .build());
          return null;
        });
    driver.get(server.getUrl("/registrar?clientId=TheRegistrar#registry-lock"));
    driver.waitForElement(By.tagName("h2"));
    driver.diffPage("page");
  }

  private void createDomainAndSaveLock() {
    createTld("tld");
    DomainBase domainBase = persistActiveDomain("example.tld");
    saveRegistryLock(createRegistryLock(domainBase));
  }

  private RegistryLock createRegistryLock(DomainBase domainBase) {
    return new RegistryLock.Builder()
        .setVerificationCode(UUID.randomUUID().toString())
        .isSuperuser(false)
        .setRegistrarId("TheRegistrar")
        .setRegistrarPocId("Marla.Singer@crr.com")
        .setLockCompletionTimestamp(START_OF_TIME)
        .setDomainName(domainBase.getFullyQualifiedDomainName())
        .setRepoId(domainBase.getRepoId())
        .build();
  }
}<|MERGE_RESOLUTION|>--- conflicted
+++ resolved
@@ -452,11 +452,10 @@
           DomainBase domain = persistActiveDomain("example.tld");
           saveRegistryLock(createRegistryLock(domain).asBuilder().isSuperuser(true).build());
           DomainBase otherDomain = persistActiveDomain("otherexample.tld");
-<<<<<<< HEAD
-          RegistryLockDao.save(createRegistryLock(otherDomain));
+          saveRegistryLock(createRegistryLock(otherDomain));
           // include one pending-lock domain
           DomainBase pendingDomain = persistActiveDomain("pending.tld");
-          RegistryLockDao.save(
+          saveRegistryLock(
               new RegistryLock.Builder()
                   .setVerificationCode(UUID.randomUUID().toString())
                   .isSuperuser(false)
@@ -465,9 +464,6 @@
                   .setDomainName("pending.tld")
                   .setRepoId(pendingDomain.getRepoId())
                   .build());
-=======
-          saveRegistryLock(createRegistryLock(otherDomain));
->>>>>>> fc0a9160
           return null;
         });
     driver.get(server.getUrl("/registrar#registry-lock"));
