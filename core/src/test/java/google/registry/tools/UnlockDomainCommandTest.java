--- conflicted
+++ resolved
@@ -108,26 +108,13 @@
   }
 
   @Test
-<<<<<<< HEAD
-  public void testFailure_domainDoesntExist() throws Exception {
+  void testFailure_domainDoesntExist() throws Exception {
     runCommandForced("--client=NewRegistrar", "missing.tld");
     assertInStdout("Failed domains:\n[missing.tld (Domain doesn't exist)]");
   }
 
   @Test
-  public void testSuccess_alreadyUnlockedDomain_staysUnlocked() throws Exception {
-=======
-  void testFailure_domainDoesntExist() {
-    IllegalArgumentException e =
-        assertThrows(
-            IllegalArgumentException.class,
-            () -> runCommandForced("--client=TheRegistrar", "missing.tld"));
-    assertThat(e).hasMessageThat().isEqualTo("Domain 'missing.tld' does not exist or is deleted");
-  }
-
-  @Test
-  void testSuccess_alreadyUnlockedDomain_performsNoAction() throws Exception {
->>>>>>> 4e0ca19d
+  void testSuccess_alreadyUnlockedDomain_staysUnlocked() throws Exception {
     DomainBase domain = persistActiveDomain("example.tld");
     runCommandForced("--client=TheRegistrar", "example.tld");
     assertThat(reloadResource(domain).getStatusValues()).containsNoneIn(REGISTRY_LOCK_STATUSES);
