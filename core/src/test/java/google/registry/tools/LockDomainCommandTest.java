--- conflicted
+++ resolved
@@ -98,18 +98,9 @@
   }
 
   @Test
-<<<<<<< HEAD
-  public void testFailure_domainDoesntExist() throws Exception {
+  void testFailure_domainDoesntExist() throws Exception {
     runCommandForced("--client=NewRegistrar", "missing.tld");
     assertInStdout("Failed domains:\n[missing.tld (Domain doesn't exist)]");
-=======
-  void testFailure_domainDoesntExist() {
-    IllegalArgumentException e =
-        assertThrows(
-            IllegalArgumentException.class,
-            () -> runCommandForced("--client=NewRegistrar", "missing.tld"));
-    assertThat(e).hasMessageThat().isEqualTo("Domain 'missing.tld' does not exist or is deleted");
->>>>>>> 4e0ca19d
   }
 
   @Test
