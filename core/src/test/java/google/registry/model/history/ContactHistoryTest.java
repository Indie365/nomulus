// Copyright 2020 The Nomulus Authors. All Rights Reserved.
//
// Licensed under the Apache License, Version 2.0 (the "License");
// you may not use this file except in compliance with the License.
// You may obtain a copy of the License at
//
//     http://www.apache.org/licenses/LICENSE-2.0
//
// Unless required by applicable law or agreed to in writing, software
// distributed under the License is distributed on an "AS IS" BASIS,
// WITHOUT WARRANTIES OR CONDITIONS OF ANY KIND, either express or implied.
// See the License for the specific language governing permissions and
// limitations under the License.

package google.registry.model.history;

import static com.google.common.truth.Truth.assertThat;
import static google.registry.model.history.DomainHistoryTest.assertHistoriesEqual;
import static google.registry.persistence.transaction.TransactionManagerFactory.jpaTm;
import static google.registry.testing.DatastoreHelper.newContactResourceWithRoid;
import static google.registry.testing.SqlHelper.saveRegistrar;
import static java.nio.charset.StandardCharsets.UTF_8;

import google.registry.model.EntityTestCase;
import google.registry.model.contact.ContactHistory;
import google.registry.model.contact.ContactResource;
import google.registry.model.eppcommon.Trid;
import google.registry.model.reporting.HistoryEntry;
import google.registry.persistence.VKey;
import org.junit.jupiter.api.Test;

/** Tests for {@link ContactHistory}. */
public class ContactHistoryTest extends EntityTestCase {

  ContactHistoryTest() {
    super(JpaEntityCoverageCheck.ENABLED);
  }

  @Test
<<<<<<< HEAD
  public void testPersistence() {
    saveRegistrar("TheRegistrar");
=======
  void testPersistence() {
    saveRegistrar("registrar1");

    ContactResource contact =
        new ContactResource.Builder()
            .setRepoId("contact1")
            .setContactId("contactId")
            .setCreationClientId("registrar1")
            .setPersistedCurrentSponsorClientId("registrar1")
            .setTransferData(new ContactTransferData.Builder().build())
            .build();
>>>>>>> 0ecc20b4

    ContactResource contact = newContactResourceWithRoid("contactId", "contact1");
    jpaTm().transact(() -> jpaTm().saveNew(contact));
    VKey<ContactResource> contactVKey = contact.createVKey();
    ContactResource contactFromDb = jpaTm().transact(() -> jpaTm().load(contactVKey));
    ContactHistory contactHistory =
        new ContactHistory.Builder()
            .setType(HistoryEntry.Type.HOST_CREATE)
            .setXmlBytes("<xml></xml>".getBytes(UTF_8))
            .setModificationTime(fakeClock.nowUtc())
            .setClientId("TheRegistrar")
            .setTrid(Trid.create("ABC-123", "server-trid"))
            .setBySuperuser(false)
            .setReason("reason")
            .setRequestedByRegistrar(true)
            .setContactBase(contactFromDb)
            .setContactRepoId(contactVKey)
            .build();
    jpaTm().transact(() -> jpaTm().saveNew(contactHistory));
    jpaTm()
        .transact(
            () -> {
              ContactHistory fromDatabase = jpaTm().load(VKey.createSql(ContactHistory.class, 1L));
              assertHistoriesEqual(fromDatabase, contactHistory);
              assertThat(fromDatabase.getContactRepoId().getSqlKey())
                  .isEqualTo(contactHistory.getContactRepoId().getSqlKey());
            });
  }
}<|MERGE_RESOLUTION|>--- conflicted
+++ resolved
@@ -15,6 +15,7 @@
 package google.registry.model.history;
 
 import static com.google.common.truth.Truth.assertThat;
+import static google.registry.model.ImmutableObjectSubject.assertAboutImmutableObjects;
 import static google.registry.model.history.DomainHistoryTest.assertHistoriesEqual;
 import static google.registry.persistence.transaction.TransactionManagerFactory.jpaTm;
 import static google.registry.testing.DatastoreHelper.newContactResourceWithRoid;
@@ -37,22 +38,8 @@
   }
 
   @Test
-<<<<<<< HEAD
-  public void testPersistence() {
+  void testPersistence() {
     saveRegistrar("TheRegistrar");
-=======
-  void testPersistence() {
-    saveRegistrar("registrar1");
-
-    ContactResource contact =
-        new ContactResource.Builder()
-            .setRepoId("contact1")
-            .setContactId("contactId")
-            .setCreationClientId("registrar1")
-            .setPersistedCurrentSponsorClientId("registrar1")
-            .setTransferData(new ContactTransferData.Builder().build())
-            .build();
->>>>>>> 0ecc20b4
 
     ContactResource contact = newContactResourceWithRoid("contactId", "contact1");
     jpaTm().transact(() -> jpaTm().saveNew(contact));
@@ -76,9 +63,13 @@
         .transact(
             () -> {
               ContactHistory fromDatabase = jpaTm().load(VKey.createSql(ContactHistory.class, 1L));
-              assertHistoriesEqual(fromDatabase, contactHistory);
+              assertContactHistoriesEqual(fromDatabase, contactHistory);
               assertThat(fromDatabase.getContactRepoId().getSqlKey())
                   .isEqualTo(contactHistory.getContactRepoId().getSqlKey());
             });
   }
+
+  static void assertContactHistoriesEqual(ContactHistory one, ContactHistory two) {
+    assertAboutImmutableObjects().that(one).isEqualExceptFields(two);
+  }
 }