// Copyright 2020 The Nomulus Authors. All Rights Reserved.
//
// Licensed under the Apache License, Version 2.0 (the "License");
// you may not use this file except in compliance with the License.
// You may obtain a copy of the License at
//
//     http://www.apache.org/licenses/LICENSE-2.0
//
// Unless required by applicable law or agreed to in writing, software
// distributed under the License is distributed on an "AS IS" BASIS,
// WITHOUT WARRANTIES OR CONDITIONS OF ANY KIND, either express or implied.
// See the License for the specific language governing permissions and
// limitations under the License.

package google.registry.model.history;

import static com.google.common.collect.ImmutableSet.toImmutableSet;
import static com.google.common.truth.Truth.assertThat;
import static google.registry.model.ImmutableObjectSubject.assertAboutImmutableObjects;
import static google.registry.model.ImmutableObjectSubject.immutableObjectCorrespondence;
import static google.registry.persistence.transaction.TransactionManagerFactory.jpaTm;
import static google.registry.persistence.transaction.TransactionManagerFactory.tm;
import static google.registry.testing.DatastoreHelper.newContactResourceWithRoid;
import static google.registry.testing.DatastoreHelper.newDomainBase;
import static google.registry.testing.DatastoreHelper.newHostResourceWithRoid;
import static google.registry.testing.SqlHelper.saveRegistrar;
import static java.nio.charset.StandardCharsets.UTF_8;

import com.google.common.collect.ImmutableSet;
import com.googlecode.objectify.Key;
import google.registry.model.EntityTestCase;
import google.registry.model.contact.ContactResource;
import google.registry.model.domain.DomainBase;
import google.registry.model.domain.DomainContent;
import google.registry.model.domain.DomainHistory;
import google.registry.model.domain.Period;
import google.registry.model.eppcommon.Trid;
import google.registry.model.host.HostResource;
import google.registry.model.reporting.DomainTransactionRecord;
import google.registry.model.reporting.DomainTransactionRecord.TransactionReportField;
import google.registry.model.reporting.HistoryEntry;
import google.registry.persistence.VKey;
import org.junit.jupiter.api.BeforeEach;
import org.junit.jupiter.api.Test;

/** Tests for {@link DomainHistory}. */
public class DomainHistoryTest extends EntityTestCase {

  DomainHistoryTest() {
    super(JpaEntityCoverageCheck.ENABLED);
  }

  @BeforeEach
  void beforeEach() {
    saveRegistrar("TheRegistrar");
  }

  @Test
  void testPersistence() {
    DomainBase domain = createDomainWithContactsAndHosts();
    DomainHistory domainHistory = createDomainHistory(domain);
    domainHistory.id = null;
    jpaTm().transact(() -> jpaTm().saveNew(domainHistory));

    jpaTm()
        .transact(
            () -> {
              DomainHistory fromDatabase = jpaTm().load(domainHistory.createVKey());
              assertDomainHistoriesEqual(fromDatabase, domainHistory);
              assertThat(fromDatabase.getDomainRepoId().getSqlKey())
                  .isEqualTo(domainHistory.getDomainRepoId().getSqlKey());
            });
  }

  @Test
  void testLegacyPersistence_nullResource() {
    DomainBase domain = createDomainWithContactsAndHosts();
    DomainHistory domainHistory =
        createDomainHistory(domain).asBuilder().setDomainContent(null).build();
    domainHistory.id = null;
    jpaTm().transact(() -> jpaTm().saveNew(domainHistory));

    jpaTm()
        .transact(
            () -> {
              DomainHistory fromDatabase = jpaTm().load(domainHistory.createVKey());
              assertDomainHistoriesEqual(fromDatabase, domainHistory);
              assertThat(fromDatabase.getDomainRepoId().getSqlKey())
                  .isEqualTo(domainHistory.getDomainRepoId().getSqlKey());
              assertThat(fromDatabase.getNsHosts())
                  .containsExactlyElementsIn(
                      domainHistory.getNsHosts().stream()
                          .map(key -> VKey.createSql(HostResource.class, key.getSqlKey()))
                          .collect(toImmutableSet()));
            });
  }

  @Test
  void testOfyPersistence() {
    HostResource host = newHostResourceWithRoid("ns1.example.com", "host1");
    ContactResource contact = newContactResourceWithRoid("contactId", "contact1");

    tm().transact(
            () -> {
              tm().saveNew(host);
              tm().saveNew(contact);
            });
    fakeClock.advanceOneMilli();

    DomainBase domain =
        newDomainBase("example.tld", "domainRepoId", contact)
            .asBuilder()
            .setNameservers(host.createVKey())
            .build();
    tm().transact(() -> tm().saveNew(domain));

    fakeClock.advanceOneMilli();
    DomainHistory domainHistory = createDomainHistory(domain);
    tm().transact(() -> tm().saveNew(domainHistory));

    // retrieving a HistoryEntry or a DomainHistory with the same key should return the same object
    // note: due to the @EntitySubclass annotation. all Keys for DomainHistory objects will have
    // type HistoryEntry
    VKey<DomainHistory> domainHistoryVKey =
        VKey.createOfy(DomainHistory.class, Key.create(domainHistory));
    VKey<HistoryEntry> historyEntryVKey =
        VKey.createOfy(HistoryEntry.class, Key.create(domainHistory.asHistoryEntry()));
    DomainHistory domainHistoryFromDb = tm().transact(() -> tm().load(domainHistoryVKey));
    HistoryEntry historyEntryFromDb = tm().transact(() -> tm().load(historyEntryVKey));

    assertThat(domainHistoryFromDb).isEqualTo(historyEntryFromDb);
  }

  static DomainBase createDomainWithContactsAndHosts() {
    HostResource host = newHostResourceWithRoid("ns1.example.com", "host1");
    ContactResource contact = newContactResourceWithRoid("contactId", "contact1");

    jpaTm()
        .transact(
            () -> {
              jpaTm().saveNew(host);
              jpaTm().saveNew(contact);
            });

    DomainBase domain =
        newDomainBase("example.tld", "domainRepoId", contact)
            .asBuilder()
            .setNameservers(host.createVKey())
            .build();
    jpaTm().transact(() -> jpaTm().saveNew(domain));
    return domain;
  }

  static void assertDomainHistoriesEqual(DomainHistory one, DomainHistory two) {
    assertAboutImmutableObjects()
        .that(one)
<<<<<<< HEAD
        .isEqualExceptFields(two, "domainContent", "domainRepoId", "parent", "nsHosts");
    assertThat(one.getDomainContent().map(DomainContent::getDomainName))
        .isEqualTo(two.getDomainContent().map(DomainContent::getDomainName));
=======
        .isEqualExceptFields(
            two, "domainContent", "domainRepoId", "parent", "nsHosts", "domainTransactionRecords");
    // NB: the record's ID gets reset by Hibernate, causing the hash code to differ so we have to
    // compare it separately
    assertThat(one.getDomainTransactionRecords())
        .comparingElementsUsing(immutableObjectCorrespondence())
        .containsExactlyElementsIn(two.getDomainTransactionRecords());
>>>>>>> 3b841bbb
  }

  private DomainHistory createDomainHistory(DomainContent domain) {
    DomainTransactionRecord transactionRecord =
        new DomainTransactionRecord.Builder()
            .setTld("tld")
            .setReportingTime(fakeClock.nowUtc())
            .setReportField(TransactionReportField.NET_ADDS_1_YR)
            .setReportAmount(1)
            .build();

    return new DomainHistory.Builder()
        .setType(HistoryEntry.Type.DOMAIN_CREATE)
        .setXmlBytes("<xml></xml>".getBytes(UTF_8))
        .setModificationTime(fakeClock.nowUtc())
        .setClientId("TheRegistrar")
        .setTrid(Trid.create("ABC-123", "server-trid"))
        .setBySuperuser(false)
        .setReason("reason")
        .setRequestedByRegistrar(true)
        .setDomainContent(domain)
        .setDomainRepoId(domain.getRepoId())
        .setDomainTransactionRecords(ImmutableSet.of(transactionRecord))
        .setOtherClientId("otherClient")
        .setPeriod(Period.create(1, Period.Unit.YEARS))
        .build();
  }
}<|MERGE_RESOLUTION|>--- conflicted
+++ resolved
@@ -154,19 +154,15 @@
   static void assertDomainHistoriesEqual(DomainHistory one, DomainHistory two) {
     assertAboutImmutableObjects()
         .that(one)
-<<<<<<< HEAD
-        .isEqualExceptFields(two, "domainContent", "domainRepoId", "parent", "nsHosts");
+        .isEqualExceptFields(
+            two, "domainContent", "domainRepoId", "parent", "nsHosts", "domainTransactionRecords");
     assertThat(one.getDomainContent().map(DomainContent::getDomainName))
         .isEqualTo(two.getDomainContent().map(DomainContent::getDomainName));
-=======
-        .isEqualExceptFields(
-            two, "domainContent", "domainRepoId", "parent", "nsHosts", "domainTransactionRecords");
     // NB: the record's ID gets reset by Hibernate, causing the hash code to differ so we have to
     // compare it separately
     assertThat(one.getDomainTransactionRecords())
         .comparingElementsUsing(immutableObjectCorrespondence())
         .containsExactlyElementsIn(two.getDomainTransactionRecords());
->>>>>>> 3b841bbb
   }
 
   private DomainHistory createDomainHistory(DomainContent domain) {
