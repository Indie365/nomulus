// Copyright 2020 The Nomulus Authors. All Rights Reserved.
//
// Licensed under the Apache License, Version 2.0 (the "License");
// you may not use this file except in compliance with the License.
// You may obtain a copy of the License at
//
//     http://www.apache.org/licenses/LICENSE-2.0
//
// Unless required by applicable law or agreed to in writing, software
// distributed under the License is distributed on an "AS IS" BASIS,
// WITHOUT WARRANTIES OR CONDITIONS OF ANY KIND, either express or implied.
// See the License for the specific language governing permissions and
// limitations under the License.

package google.registry.model.history;

import static com.google.common.collect.ImmutableSet.toImmutableSet;
import static com.google.common.truth.Truth.assertThat;
import static google.registry.model.ImmutableObjectSubject.assertAboutImmutableObjects;
import static google.registry.model.ImmutableObjectSubject.immutableObjectCorrespondence;
import static google.registry.persistence.transaction.TransactionManagerFactory.jpaTm;
import static google.registry.persistence.transaction.TransactionManagerFactory.tm;
import static google.registry.testing.DatastoreHelper.newContactResourceWithRoid;
import static google.registry.testing.DatastoreHelper.newDomainBase;
import static google.registry.testing.DatastoreHelper.newHostResourceWithRoid;
import static google.registry.testing.SqlHelper.saveRegistrar;
import static java.nio.charset.StandardCharsets.UTF_8;

import com.google.common.collect.ImmutableSet;
import com.googlecode.objectify.Key;
import google.registry.model.EntityTestCase;
import google.registry.model.contact.ContactResource;
import google.registry.model.domain.DomainBase;
import google.registry.model.domain.DomainContent;
import google.registry.model.domain.DomainHistory;
import google.registry.model.domain.Period;
import google.registry.model.eppcommon.Trid;
import google.registry.model.host.HostResource;
import google.registry.model.reporting.DomainTransactionRecord;
import google.registry.model.reporting.DomainTransactionRecord.TransactionReportField;
import google.registry.model.reporting.HistoryEntry;
import google.registry.persistence.VKey;
import org.junit.jupiter.api.BeforeEach;
import org.junit.jupiter.api.Test;

/** Tests for {@link DomainHistory}. */
public class DomainHistoryTest extends EntityTestCase {

  DomainHistoryTest() {
    super(JpaEntityCoverageCheck.ENABLED);
  }

  @BeforeEach
  void beforeEach() {
    saveRegistrar("TheRegistrar");
  }

  @Test
  void testPersistence() {
    DomainBase domain = createDomainWithContactsAndHosts();
    DomainHistory domainHistory = createDomainHistory(domain);
    domainHistory.id = null;
    jpaTm().transact(() -> jpaTm().saveNew(domainHistory));

    jpaTm()
        .transact(
            () -> {
<<<<<<< HEAD
              DomainHistory fromDatabase = jpaTm().load(domainHistory.createVKey());
              assertDomainHistoriesEqual(fromDatabase, domainHistory);
              assertThat(fromDatabase.getDomainRepoId().getSqlKey())
                  .isEqualTo(domainHistory.getDomainRepoId().getSqlKey());
=======
              jpaTm().insert(host);
              jpaTm().insert(contact);
>>>>>>> 5bff53a7
            });
  }

<<<<<<< HEAD
  @Test
  void testLegacyPersistence_nullResource() {
    DomainBase domain = createDomainWithContactsAndHosts();
    DomainHistory domainHistory =
        createDomainHistory(domain).asBuilder().setDomainContent(null).build();
=======
    DomainBase domain =
        newDomainBase("example.tld", "domainRepoId", contact)
            .asBuilder()
            .setNameservers(host.createVKey())
            .build();
    jpaTm().transact(() -> jpaTm().insert(domain));

    DomainHistory domainHistory = createDomainHistory(domain);
>>>>>>> 5bff53a7
    domainHistory.id = null;
    jpaTm().transact(() -> jpaTm().insert(domainHistory));

    jpaTm()
        .transact(
            () -> {
              DomainHistory fromDatabase = jpaTm().load(domainHistory.createVKey());
              assertDomainHistoriesEqual(fromDatabase, domainHistory);
              assertThat(fromDatabase.getDomainRepoId().getSqlKey())
                  .isEqualTo(domainHistory.getDomainRepoId().getSqlKey());
              assertThat(fromDatabase.getNsHosts())
                  .containsExactlyElementsIn(
                      domainHistory.getNsHosts().stream()
                          .map(key -> VKey.createSql(HostResource.class, key.getSqlKey()))
                          .collect(toImmutableSet()));
            });
  }

  @Test
  void testOfyPersistence() {
    HostResource host = newHostResourceWithRoid("ns1.example.com", "host1");
    ContactResource contact = newContactResourceWithRoid("contactId", "contact1");

    tm().transact(
            () -> {
              tm().insert(host);
              tm().insert(contact);
            });
    fakeClock.advanceOneMilli();

    DomainBase domain =
        newDomainBase("example.tld", "domainRepoId", contact)
            .asBuilder()
            .setNameservers(host.createVKey())
            .build();
    tm().transact(() -> tm().insert(domain));

    fakeClock.advanceOneMilli();
    DomainHistory domainHistory = createDomainHistory(domain);
    tm().transact(() -> tm().insert(domainHistory));

    // retrieving a HistoryEntry or a DomainHistory with the same key should return the same object
    // note: due to the @EntitySubclass annotation. all Keys for DomainHistory objects will have
    // type HistoryEntry
    VKey<DomainHistory> domainHistoryVKey =
        VKey.createOfy(DomainHistory.class, Key.create(domainHistory));
    VKey<HistoryEntry> historyEntryVKey =
        VKey.createOfy(HistoryEntry.class, Key.create(domainHistory.asHistoryEntry()));
    DomainHistory domainHistoryFromDb = tm().transact(() -> tm().load(domainHistoryVKey));
    HistoryEntry historyEntryFromDb = tm().transact(() -> tm().load(historyEntryVKey));

    assertThat(domainHistoryFromDb).isEqualTo(historyEntryFromDb);
  }

  static DomainBase createDomainWithContactsAndHosts() {
    HostResource host = newHostResourceWithRoid("ns1.example.com", "host1");
    ContactResource contact = newContactResourceWithRoid("contactId", "contact1");

    jpaTm()
        .transact(
            () -> {
              jpaTm().saveNew(host);
              jpaTm().saveNew(contact);
            });

    DomainBase domain =
        newDomainBase("example.tld", "domainRepoId", contact)
            .asBuilder()
            .setNameservers(host.createVKey())
            .build();
    jpaTm().transact(() -> jpaTm().saveNew(domain));
    return domain;
  }

  static void assertDomainHistoriesEqual(DomainHistory one, DomainHistory two) {
    assertAboutImmutableObjects()
        .that(one)
        .isEqualExceptFields(
            two, "domainContent", "domainRepoId", "parent", "nsHosts", "domainTransactionRecords");
    assertThat(one.getDomainContent().map(DomainContent::getDomainName))
        .isEqualTo(two.getDomainContent().map(DomainContent::getDomainName));
    // NB: the record's ID gets reset by Hibernate, causing the hash code to differ so we have to
    // compare it separately
    assertThat(one.getDomainTransactionRecords())
        .comparingElementsUsing(immutableObjectCorrespondence())
        .containsExactlyElementsIn(two.getDomainTransactionRecords());
  }

  private DomainHistory createDomainHistory(DomainContent domain) {
    DomainTransactionRecord transactionRecord =
        new DomainTransactionRecord.Builder()
            .setTld("tld")
            .setReportingTime(fakeClock.nowUtc())
            .setReportField(TransactionReportField.NET_ADDS_1_YR)
            .setReportAmount(1)
            .build();

    return new DomainHistory.Builder()
        .setType(HistoryEntry.Type.DOMAIN_CREATE)
        .setXmlBytes("<xml></xml>".getBytes(UTF_8))
        .setModificationTime(fakeClock.nowUtc())
        .setClientId("TheRegistrar")
        .setTrid(Trid.create("ABC-123", "server-trid"))
        .setBySuperuser(false)
        .setReason("reason")
        .setRequestedByRegistrar(true)
        .setDomainContent(domain)
        .setDomainRepoId(domain.getRepoId())
        .setDomainTransactionRecords(ImmutableSet.of(transactionRecord))
        .setOtherClientId("otherClient")
        .setPeriod(Period.create(1, Period.Unit.YEARS))
        .build();
  }
}<|MERGE_RESOLUTION|>--- conflicted
+++ resolved
@@ -60,39 +60,23 @@
     DomainBase domain = createDomainWithContactsAndHosts();
     DomainHistory domainHistory = createDomainHistory(domain);
     domainHistory.id = null;
-    jpaTm().transact(() -> jpaTm().saveNew(domainHistory));
+    jpaTm().transact(() -> jpaTm().insert(domainHistory));
 
     jpaTm()
         .transact(
             () -> {
-<<<<<<< HEAD
               DomainHistory fromDatabase = jpaTm().load(domainHistory.createVKey());
               assertDomainHistoriesEqual(fromDatabase, domainHistory);
               assertThat(fromDatabase.getDomainRepoId().getSqlKey())
                   .isEqualTo(domainHistory.getDomainRepoId().getSqlKey());
-=======
-              jpaTm().insert(host);
-              jpaTm().insert(contact);
->>>>>>> 5bff53a7
             });
   }
 
-<<<<<<< HEAD
   @Test
   void testLegacyPersistence_nullResource() {
     DomainBase domain = createDomainWithContactsAndHosts();
     DomainHistory domainHistory =
         createDomainHistory(domain).asBuilder().setDomainContent(null).build();
-=======
-    DomainBase domain =
-        newDomainBase("example.tld", "domainRepoId", contact)
-            .asBuilder()
-            .setNameservers(host.createVKey())
-            .build();
-    jpaTm().transact(() -> jpaTm().insert(domain));
-
-    DomainHistory domainHistory = createDomainHistory(domain);
->>>>>>> 5bff53a7
     domainHistory.id = null;
     jpaTm().transact(() -> jpaTm().insert(domainHistory));
 
@@ -154,8 +138,8 @@
     jpaTm()
         .transact(
             () -> {
-              jpaTm().saveNew(host);
-              jpaTm().saveNew(contact);
+              jpaTm().insert(host);
+              jpaTm().insert(contact);
             });
 
     DomainBase domain =
@@ -163,7 +147,7 @@
             .asBuilder()
             .setNameservers(host.createVKey())
             .build();
-    jpaTm().transact(() -> jpaTm().saveNew(domain));
+    jpaTm().transact(() -> jpaTm().insert(domain));
     return domain;
   }
 
