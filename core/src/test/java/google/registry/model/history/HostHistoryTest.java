// Copyright 2020 The Nomulus Authors. All Rights Reserved.
//
// Licensed under the Apache License, Version 2.0 (the "License");
// you may not use this file except in compliance with the License.
// You may obtain a copy of the License at
//
//     http://www.apache.org/licenses/LICENSE-2.0
//
// Unless required by applicable law or agreed to in writing, software
// distributed under the License is distributed on an "AS IS" BASIS,
// WITHOUT WARRANTIES OR CONDITIONS OF ANY KIND, either express or implied.
// See the License for the specific language governing permissions and
// limitations under the License.

package google.registry.model.history;

import static com.google.common.truth.Truth.assertThat;
import static google.registry.model.ImmutableObjectSubject.assertAboutImmutableObjects;
import static google.registry.persistence.transaction.TransactionManagerFactory.jpaTm;
import static google.registry.persistence.transaction.TransactionManagerFactory.tm;
import static google.registry.testing.DatastoreHelper.newHostResourceWithRoid;
import static google.registry.testing.SqlHelper.saveRegistrar;
import static java.nio.charset.StandardCharsets.UTF_8;

import com.googlecode.objectify.Key;
import google.registry.model.EntityTestCase;
import google.registry.model.eppcommon.Trid;
import google.registry.model.host.HostBase;
import google.registry.model.host.HostHistory;
import google.registry.model.host.HostResource;
import google.registry.model.reporting.HistoryEntry;
import google.registry.persistence.VKey;
import org.junit.jupiter.api.Test;

/** Tests for {@link HostHistory}. */
public class HostHistoryTest extends EntityTestCase {

  HostHistoryTest() {
    super(JpaEntityCoverageCheck.ENABLED);
  }

  @Test
  void testPersistence() {
    saveRegistrar("TheRegistrar");

    HostResource host = newHostResourceWithRoid("ns1.example.com", "host1");
<<<<<<< HEAD
    jpaTm().transact(() -> jpaTm().saveNew(host));
    VKey<HostResource> hostVKey =
        VKey.create(HostResource.class, "host1", Key.create(HostResource.class, "host1"));
=======
    jpaTm().transact(() -> jpaTm().insert(host));
    VKey<HostResource> hostVKey = VKey.createSql(HostResource.class, "host1");
>>>>>>> 5bff53a7
    HostResource hostFromDb = jpaTm().transact(() -> jpaTm().load(hostVKey));
    HostHistory hostHistory = createHostHistory(hostFromDb, hostVKey);
    hostHistory.id = null;
    jpaTm().transact(() -> jpaTm().insert(hostHistory));
    jpaTm()
        .transact(
            () -> {
              HostHistory fromDatabase =
                  jpaTm().load(VKey.createSql(HostHistory.class, hostHistory.getId()));
              assertHostHistoriesEqual(fromDatabase, hostHistory);
              assertThat(fromDatabase.getHostRepoId().getSqlKey())
                  .isEqualTo(hostHistory.getHostRepoId().getSqlKey());
            });
  }

  @Test
  void testLegacyPersistence_nullHostBase() {
    saveRegistrar("TheRegistrar");
    HostResource host = newHostResourceWithRoid("ns1.example.com", "host1");
    jpaTm().transact(() -> jpaTm().saveNew(host));

    VKey<HostResource> hostVKey =
        VKey.create(HostResource.class, "host1", Key.create(HostResource.class, "host1"));
    HostResource hostFromDb = jpaTm().transact(() -> jpaTm().load(hostVKey));

    HostHistory hostHistory =
        createHostHistory(hostFromDb, hostVKey).asBuilder().setHostBase(null).build();
    hostHistory.id = null;
    jpaTm().transact(() -> jpaTm().saveNew(hostHistory));

    jpaTm()
        .transact(
            () -> {
              HostHistory fromDatabase =
                  jpaTm().load(VKey.createSql(HostHistory.class, hostHistory.getId()));
              assertHostHistoriesEqual(fromDatabase, hostHistory);
              assertThat(fromDatabase.getHostRepoId().getSqlKey())
                  .isEqualTo(hostHistory.getHostRepoId().getSqlKey());
            });
  }

  @Test
  void testOfySave() {
    saveRegistrar("registrar1");

    HostResource host = newHostResourceWithRoid("ns1.example.com", "host1");
<<<<<<< HEAD
    tm().transact(() -> tm().saveNew(host));
    VKey<HostResource> hostVKey =
        VKey.create(HostResource.class, "host1", Key.create(HostResource.class, "host1"));
=======
    tm().transact(() -> tm().insert(host));
    VKey<HostResource> hostVKey = VKey.create(HostResource.class, "host1", Key.create(host));
>>>>>>> 5bff53a7
    HostResource hostFromDb = tm().transact(() -> tm().load(hostVKey));
    HostHistory hostHistory = createHostHistory(hostFromDb, hostVKey);
    fakeClock.advanceOneMilli();
    tm().transact(() -> tm().insert(hostHistory));

    // retrieving a HistoryEntry or a HostHistory with the same key should return the same object
    // note: due to the @EntitySubclass annotation. all Keys for HostHistory objects will have
    // type HistoryEntry
    VKey<HostHistory> hostHistoryVKey = VKey.createOfy(HostHistory.class, Key.create(hostHistory));
    VKey<HistoryEntry> historyEntryVKey =
        VKey.createOfy(HistoryEntry.class, Key.create(hostHistory.asHistoryEntry()));
    HostHistory hostHistoryFromDb = tm().transact(() -> tm().load(hostHistoryVKey));
    HistoryEntry historyEntryFromDb = tm().transact(() -> tm().load(historyEntryVKey));

    assertThat(hostHistoryFromDb).isEqualTo(historyEntryFromDb);
  }

  private void assertHostHistoriesEqual(HostHistory one, HostHistory two) {
    assertAboutImmutableObjects().that(one).isEqualExceptFields(two, "hostBase");
    assertAboutImmutableObjects()
        .that(one.getHostBase().orElse(null))
        .isEqualExceptFields(two.getHostBase().orElse(null), "repoId");
  }

  private HostHistory createHostHistory(HostBase hostBase, VKey<HostResource> hostVKey) {
    return new HostHistory.Builder()
        .setType(HistoryEntry.Type.HOST_CREATE)
        .setXmlBytes("<xml></xml>".getBytes(UTF_8))
        .setModificationTime(fakeClock.nowUtc())
        .setClientId("TheRegistrar")
        .setTrid(Trid.create("ABC-123", "server-trid"))
        .setBySuperuser(false)
        .setReason("reason")
        .setRequestedByRegistrar(true)
        .setHostBase(hostBase)
        .setHostRepoId(hostVKey)
        .build();
  }
}<|MERGE_RESOLUTION|>--- conflicted
+++ resolved
@@ -44,14 +44,9 @@
     saveRegistrar("TheRegistrar");
 
     HostResource host = newHostResourceWithRoid("ns1.example.com", "host1");
-<<<<<<< HEAD
-    jpaTm().transact(() -> jpaTm().saveNew(host));
+    jpaTm().transact(() -> jpaTm().insert(host));
     VKey<HostResource> hostVKey =
         VKey.create(HostResource.class, "host1", Key.create(HostResource.class, "host1"));
-=======
-    jpaTm().transact(() -> jpaTm().insert(host));
-    VKey<HostResource> hostVKey = VKey.createSql(HostResource.class, "host1");
->>>>>>> 5bff53a7
     HostResource hostFromDb = jpaTm().transact(() -> jpaTm().load(hostVKey));
     HostHistory hostHistory = createHostHistory(hostFromDb, hostVKey);
     hostHistory.id = null;
@@ -71,7 +66,7 @@
   void testLegacyPersistence_nullHostBase() {
     saveRegistrar("TheRegistrar");
     HostResource host = newHostResourceWithRoid("ns1.example.com", "host1");
-    jpaTm().transact(() -> jpaTm().saveNew(host));
+    jpaTm().transact(() -> jpaTm().insert(host));
 
     VKey<HostResource> hostVKey =
         VKey.create(HostResource.class, "host1", Key.create(HostResource.class, "host1"));
@@ -80,7 +75,7 @@
     HostHistory hostHistory =
         createHostHistory(hostFromDb, hostVKey).asBuilder().setHostBase(null).build();
     hostHistory.id = null;
-    jpaTm().transact(() -> jpaTm().saveNew(hostHistory));
+    jpaTm().transact(() -> jpaTm().insert(hostHistory));
 
     jpaTm()
         .transact(
@@ -98,14 +93,9 @@
     saveRegistrar("registrar1");
 
     HostResource host = newHostResourceWithRoid("ns1.example.com", "host1");
-<<<<<<< HEAD
-    tm().transact(() -> tm().saveNew(host));
+    tm().transact(() -> tm().insert(host));
     VKey<HostResource> hostVKey =
         VKey.create(HostResource.class, "host1", Key.create(HostResource.class, "host1"));
-=======
-    tm().transact(() -> tm().insert(host));
-    VKey<HostResource> hostVKey = VKey.create(HostResource.class, "host1", Key.create(host));
->>>>>>> 5bff53a7
     HostResource hostFromDb = tm().transact(() -> tm().load(hostVKey));
     HostHistory hostHistory = createHostHistory(hostFromDb, hostVKey);
     fakeClock.advanceOneMilli();
