--- conflicted
+++ resolved
@@ -147,19 +147,11 @@
     saveRegistryLock(unlockedLock);
 
     assertThat(
-<<<<<<< HEAD
-            RegistryLockDao.getDomainLocksByRegistrarId("TheRegistrar").stream()
-                .map(RegistryLock::getDomainName)
-                .collect(toImmutableSet()))
-        .containsExactly("example.test", "otherexample.test");
-    assertThat(RegistryLockDao.getDomainLocksByRegistrarId("nonexistent")).isEmpty();
-=======
             getRegistryLocksByRegistrarId("TheRegistrar").stream()
                 .map(RegistryLock::getDomainName)
                 .collect(toImmutableSet()))
         .containsExactly("example.test", "otherexample.test");
     assertThat(getRegistryLocksByRegistrarId("nonexistent")).isEmpty();
->>>>>>> fc0a9160
   }
 
   @Test
