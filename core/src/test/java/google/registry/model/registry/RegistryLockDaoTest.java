--- conflicted
+++ resolved
@@ -60,34 +60,22 @@
         .transact(
             () -> {
               RegistryLock updatedLock =
-<<<<<<< HEAD
                   RegistryLockDao.getByVerificationCode(lock.getVerificationCode()).get();
-              updatedLock.setCompletionTimestamp(jpaTmRule.getTxnClock().nowUtc());
-              RegistryLockDao.save(updatedLock);
-=======
-                  RegistryLockDao.getByVerificationCode(lock.getVerificationCode());
               RegistryLockDao.save(
                   updatedLock
                       .asBuilder()
                       .setLockCompletionTimestamp(jpaRule.getTxnClock().nowUtc())
                       .build());
->>>>>>> c17a5c48
             });
     jpaTm()
         .transact(
             () -> {
               RegistryLock fromDatabase =
-<<<<<<< HEAD
                   RegistryLockDao.getByVerificationCode(lock.getVerificationCode()).get();
-              assertThat(fromDatabase.getCompletionTimestamp().get())
-                  .isEqualTo(jpaTmRule.getTxnClock().nowUtc());
-=======
-                  RegistryLockDao.getByVerificationCode(lock.getVerificationCode());
               assertThat(fromDatabase.getLockCompletionTimestamp().get())
                   .isEqualTo(jpaRule.getTxnClock().nowUtc());
               assertThat(fromDatabase.getLastUpdateTimestamp())
                   .isEqualTo(jpaRule.getTxnClock().nowUtc());
->>>>>>> c17a5c48
             });
   }
 
@@ -102,7 +90,8 @@
                 .setUnlockCompletionTimestamp(jpaRule.getTxnClock().nowUtc())
                 .build());
     RegistryLockDao.save(lock);
-    RegistryLock fromDatabase = RegistryLockDao.getByVerificationCode(lock.getVerificationCode());
+    RegistryLock fromDatabase =
+        RegistryLockDao.getByVerificationCode(lock.getVerificationCode()).get();
     assertThat(fromDatabase.getUnlockRequestTimestamp())
         .isEqualTo(Optional.of(jpaRule.getTxnClock().nowUtc()));
     assertThat(fromDatabase.getUnlockCompletionTimestamp())
@@ -121,15 +110,9 @@
         .transact(
             () -> {
               RegistryLock fromDatabase =
-<<<<<<< HEAD
                   RegistryLockDao.getByVerificationCode(lock.getVerificationCode()).get();
-              assertThat(fromDatabase.getCompletionTimestamp())
-                  .isEqualTo(Optional.of(jpaTmRule.getTxnClock().nowUtc()));
-=======
-                  RegistryLockDao.getByVerificationCode(lock.getVerificationCode());
               assertThat(fromDatabase.getLockCompletionTimestamp())
                   .isEqualTo(Optional.of(jpaRule.getTxnClock().nowUtc()));
->>>>>>> c17a5c48
             });
   }
 
@@ -139,16 +122,10 @@
   }
 
   @Test
-<<<<<<< HEAD
   public void getLock_unknownCode() {
     assertThat(RegistryLockDao.getByVerificationCode("hi").isPresent()).isFalse();
   }
 
-  @Test
-  public void testLoad_byRegistrarId() {
-    RegistryLock lock = createLock();
-    RegistryLock secondLock = createLock().asBuilder().setDomainName("otherexample.test").build();
-=======
   public void testLoad_lockedDomains_byRegistrarId() {
     RegistryLock lock =
         createLock().asBuilder().setLockCompletionTimestamp(jpaRule.getTxnClock().nowUtc()).build();
@@ -166,7 +143,6 @@
             .setUnlockRequestTimestamp(jpaRule.getTxnClock().nowUtc())
             .setUnlockCompletionTimestamp(jpaRule.getTxnClock().nowUtc())
             .build();
->>>>>>> c17a5c48
     RegistryLockDao.save(lock);
     RegistryLockDao.save(secondLock);
     RegistryLockDao.save(unlockedLock);
@@ -202,16 +178,16 @@
   @Test
   public void testLoad_verified_byRepoId() {
     RegistryLock completedLock =
-        createLock().asBuilder().setCompletionTimestamp(jpaTmRule.getTxnClock().nowUtc()).build();
+        createLock().asBuilder().setLockCompletionTimestamp(jpaRule.getTxnClock().nowUtc()).build();
     RegistryLockDao.save(completedLock);
 
-    jpaTmRule.getTxnClock().advanceOneMilli();
+    jpaRule.getTxnClock().advanceOneMilli();
     RegistryLock inProgressLock = createLock();
     RegistryLockDao.save(inProgressLock);
 
     Optional<RegistryLock> mostRecent = RegistryLockDao.getMostRecentVerifiedLockByRepoId("repoId");
     assertThat(mostRecent.isPresent()).isTrue();
-    assertThat(mostRecent.get().isVerified()).isTrue();
+    assertThat(mostRecent.get().isLocked()).isTrue();
   }
 
   @Test
