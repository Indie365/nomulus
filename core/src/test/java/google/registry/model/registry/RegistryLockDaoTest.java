// Copyright 2019 The Nomulus Authors. All Rights Reserved.
//
// Licensed under the Apache License, Version 2.0 (the "License");
// you may not use this file except in compliance with the License.
// You may obtain a copy of the License at
//
//     http://www.apache.org/licenses/LICENSE-2.0
//
// Unless required by applicable law or agreed to in writing, software
// distributed under the License is distributed on an "AS IS" BASIS,
// WITHOUT WARRANTIES OR CONDITIONS OF ANY KIND, either express or implied.
// See the License for the specific language governing permissions and
// limitations under the License.

package google.registry.model.registry;

import static com.google.common.collect.ImmutableSet.toImmutableSet;
import static com.google.common.truth.Truth.assertThat;
import static google.registry.model.transaction.TransactionManagerFactory.jpaTm;
import static google.registry.testing.JUnitBackports.assertThrows;

import google.registry.model.transaction.JpaTestRules;
import google.registry.model.transaction.JpaTestRules.JpaIntegrationTestRule;
import google.registry.schema.domain.RegistryLock;
import google.registry.testing.AppEngineRule;
import java.util.Optional;
import java.util.UUID;
import org.junit.Rule;
import org.junit.Test;
import org.junit.runner.RunWith;
import org.junit.runners.JUnit4;

/** Unit tests for {@link RegistryLockDao}. */
@RunWith(JUnit4.class)
public final class RegistryLockDaoTest {

  @Rule public final AppEngineRule appEngine = AppEngineRule.builder().withDatastore().build();

  @Rule
  public final JpaIntegrationTestRule jpaRule =
      new JpaTestRules.Builder().buildIntegrationTestRule();

  @Test
  public void testSaveAndLoad_success() {
    RegistryLock lock = createLock();
    RegistryLockDao.save(lock);
    RegistryLock fromDatabase = RegistryLockDao.getByVerificationCode(lock.getVerificationCode());
    assertThat(fromDatabase.getDomainName()).isEqualTo(lock.getDomainName());
    assertThat(fromDatabase.getVerificationCode()).isEqualTo(lock.getVerificationCode());
    assertThat(fromDatabase.getLastUpdateTimestamp()).isEqualTo(jpaTmRule.getTxnClock().nowUtc());
  }

  @Test
  public void testSaveAndLoad_failure_differentCode() {
    RegistryLock lock = createLock();
    RegistryLockDao.save(lock);
    NullPointerException thrown =
        assertThrows(
            NullPointerException.class,
            () -> RegistryLockDao.getByVerificationCode(UUID.randomUUID().toString()));
    assertThat(thrown).hasMessageThat().isEqualTo("No registry lock with this code");
  }

  @Test
  public void testSaveTwiceAndLoad_returnsLatest() {
    RegistryLock lock = createLock();
    jpaTm().transact(() -> RegistryLockDao.save(lock));
    jpaRule.getTxnClock().advanceOneMilli();
    jpaTm()
        .transact(
            () -> {
              RegistryLock updatedLock =
                  RegistryLockDao.getByVerificationCode(lock.getVerificationCode());
<<<<<<< HEAD
              RegistryLockDao.save(
                  updatedLock
                      .asBuilder()
                      .setLockCompletionTimestamp(jpaTmRule.getTxnClock().nowUtc())
                      .build());
=======
              updatedLock.setCompletionTimestamp(jpaRule.getTxnClock().nowUtc());
              RegistryLockDao.save(updatedLock);
>>>>>>> dd0e3b7c
            });
    jpaTm()
        .transact(
            () -> {
              RegistryLock fromDatabase =
                  RegistryLockDao.getByVerificationCode(lock.getVerificationCode());
<<<<<<< HEAD
              assertThat(fromDatabase.getLockCompletionTimestamp().get())
                  .isEqualTo(jpaTmRule.getTxnClock().nowUtc());
              assertThat(fromDatabase.getLastUpdateTimestamp())
                  .isEqualTo(jpaTmRule.getTxnClock().nowUtc());
=======
              assertThat(fromDatabase.getCompletionTimestamp().get())
                  .isEqualTo(jpaRule.getTxnClock().nowUtc());
>>>>>>> dd0e3b7c
            });
  }

  @Test
  public void testSave_load_withUnlock() {
    RegistryLock lock =
        RegistryLockDao.save(
            createLock()
                .asBuilder()
                .setLockCompletionTimestamp(jpaTmRule.getTxnClock().nowUtc())
                .setUnlockRequestTimestamp(jpaTmRule.getTxnClock().nowUtc())
                .setUnlockCompletionTimestamp(jpaTmRule.getTxnClock().nowUtc())
                .build());
    RegistryLockDao.save(lock);
    RegistryLock fromDatabase = RegistryLockDao.getByVerificationCode(lock.getVerificationCode());
    assertThat(fromDatabase.getUnlockRequestTimestamp())
        .isEqualTo(Optional.of(jpaTmRule.getTxnClock().nowUtc()));
    assertThat(fromDatabase.getUnlockCompletionTimestamp())
        .isEqualTo(Optional.of(jpaTmRule.getTxnClock().nowUtc()));
    assertThat(fromDatabase.isLocked()).isFalse();
  }

  @Test
  public void testUpdateLock_usingSamePrimaryKey() {
    RegistryLock lock = RegistryLockDao.save(createLock());
    jpaRule.getTxnClock().advanceOneMilli();
    RegistryLock updatedLock =
<<<<<<< HEAD
        lock.asBuilder().setLockCompletionTimestamp(jpaTmRule.getTxnClock().nowUtc()).build();
=======
        lock.asBuilder().setCompletionTimestamp(jpaRule.getTxnClock().nowUtc()).build();
>>>>>>> dd0e3b7c
    jpaTm().transact(() -> RegistryLockDao.save(updatedLock));
    jpaTm()
        .transact(
            () -> {
              RegistryLock fromDatabase =
                  RegistryLockDao.getByVerificationCode(lock.getVerificationCode());
<<<<<<< HEAD
              assertThat(fromDatabase.getLockCompletionTimestamp())
                  .isEqualTo(Optional.of(jpaTmRule.getTxnClock().nowUtc()));
=======
              assertThat(fromDatabase.getCompletionTimestamp())
                  .isEqualTo(Optional.of(jpaRule.getTxnClock().nowUtc()));
>>>>>>> dd0e3b7c
            });
  }

  @Test
  public void testFailure_saveNull() {
    assertThrows(NullPointerException.class, () -> RegistryLockDao.save(null));
  }

  @Test
  public void testLoad_lockedDomains_byRegistrarId() {
    RegistryLock lock =
        createLock()
            .asBuilder()
            .setLockCompletionTimestamp(jpaTmRule.getTxnClock().nowUtc())
            .build();
    RegistryLock secondLock =
        createLock()
            .asBuilder()
            .setDomainName("otherexample.test")
            .setLockCompletionTimestamp(jpaTmRule.getTxnClock().nowUtc())
            .build();
    RegistryLock unlockedLock =
        createLock()
            .asBuilder()
            .setDomainName("unlocked.test")
            .setLockCompletionTimestamp(jpaTmRule.getTxnClock().nowUtc())
            .setUnlockRequestTimestamp(jpaTmRule.getTxnClock().nowUtc())
            .setUnlockCompletionTimestamp(jpaTmRule.getTxnClock().nowUtc())
            .build();
    RegistryLockDao.save(lock);
    RegistryLockDao.save(secondLock);
    RegistryLockDao.save(unlockedLock);

    assertThat(
            RegistryLockDao.getLockedDomainsByRegistrarId("TheRegistrar").stream()
                .map(RegistryLock::getDomainName)
                .collect(toImmutableSet()))
        .containsExactly("example.test", "otherexample.test");
    assertThat(RegistryLockDao.getLockedDomainsByRegistrarId("nonexistent")).isEmpty();
  }

  @Test
  public void testLoad_byRepoId() {
    RegistryLock completedLock =
<<<<<<< HEAD
        createLock()
            .asBuilder()
            .setLockCompletionTimestamp(jpaTmRule.getTxnClock().nowUtc())
            .build();
=======
        createLock().asBuilder().setCompletionTimestamp(jpaRule.getTxnClock().nowUtc()).build();
>>>>>>> dd0e3b7c
    RegistryLockDao.save(completedLock);

    jpaRule.getTxnClock().advanceOneMilli();
    RegistryLock inProgressLock = createLock();
    RegistryLockDao.save(inProgressLock);

    Optional<RegistryLock> mostRecent = RegistryLockDao.getMostRecentByRepoId("repoId");
    assertThat(mostRecent.isPresent()).isTrue();
    assertThat(mostRecent.get().isLocked()).isFalse();
  }

  @Test
  public void testLoad_byRepoId_empty() {
    assertThat(RegistryLockDao.getMostRecentByRepoId("nonexistent").isPresent()).isFalse();
  }

  private RegistryLock createLock() {
    return new RegistryLock.Builder()
        .setRepoId("repoId")
        .setDomainName("example.test")
        .setRegistrarId("TheRegistrar")
        .setVerificationCode(UUID.randomUUID().toString())
        .isSuperuser(true)
        .build();
  }
}<|MERGE_RESOLUTION|>--- conflicted
+++ resolved
@@ -47,7 +47,7 @@
     RegistryLock fromDatabase = RegistryLockDao.getByVerificationCode(lock.getVerificationCode());
     assertThat(fromDatabase.getDomainName()).isEqualTo(lock.getDomainName());
     assertThat(fromDatabase.getVerificationCode()).isEqualTo(lock.getVerificationCode());
-    assertThat(fromDatabase.getLastUpdateTimestamp()).isEqualTo(jpaTmRule.getTxnClock().nowUtc());
+    assertThat(fromDatabase.getLastUpdateTimestamp()).isEqualTo(jpaRule.getTxnClock().nowUtc());
   }
 
   @Test
@@ -71,31 +71,21 @@
             () -> {
               RegistryLock updatedLock =
                   RegistryLockDao.getByVerificationCode(lock.getVerificationCode());
-<<<<<<< HEAD
               RegistryLockDao.save(
                   updatedLock
                       .asBuilder()
-                      .setLockCompletionTimestamp(jpaTmRule.getTxnClock().nowUtc())
+                      .setLockCompletionTimestamp(jpaRule.getTxnClock().nowUtc())
                       .build());
-=======
-              updatedLock.setCompletionTimestamp(jpaRule.getTxnClock().nowUtc());
-              RegistryLockDao.save(updatedLock);
->>>>>>> dd0e3b7c
             });
     jpaTm()
         .transact(
             () -> {
               RegistryLock fromDatabase =
                   RegistryLockDao.getByVerificationCode(lock.getVerificationCode());
-<<<<<<< HEAD
               assertThat(fromDatabase.getLockCompletionTimestamp().get())
-                  .isEqualTo(jpaTmRule.getTxnClock().nowUtc());
+                  .isEqualTo(jpaRule.getTxnClock().nowUtc());
               assertThat(fromDatabase.getLastUpdateTimestamp())
-                  .isEqualTo(jpaTmRule.getTxnClock().nowUtc());
-=======
-              assertThat(fromDatabase.getCompletionTimestamp().get())
                   .isEqualTo(jpaRule.getTxnClock().nowUtc());
->>>>>>> dd0e3b7c
             });
   }
 
@@ -105,16 +95,16 @@
         RegistryLockDao.save(
             createLock()
                 .asBuilder()
-                .setLockCompletionTimestamp(jpaTmRule.getTxnClock().nowUtc())
-                .setUnlockRequestTimestamp(jpaTmRule.getTxnClock().nowUtc())
-                .setUnlockCompletionTimestamp(jpaTmRule.getTxnClock().nowUtc())
+                .setLockCompletionTimestamp(jpaRule.getTxnClock().nowUtc())
+                .setUnlockRequestTimestamp(jpaRule.getTxnClock().nowUtc())
+                .setUnlockCompletionTimestamp(jpaRule.getTxnClock().nowUtc())
                 .build());
     RegistryLockDao.save(lock);
     RegistryLock fromDatabase = RegistryLockDao.getByVerificationCode(lock.getVerificationCode());
     assertThat(fromDatabase.getUnlockRequestTimestamp())
-        .isEqualTo(Optional.of(jpaTmRule.getTxnClock().nowUtc()));
+        .isEqualTo(Optional.of(jpaRule.getTxnClock().nowUtc()));
     assertThat(fromDatabase.getUnlockCompletionTimestamp())
-        .isEqualTo(Optional.of(jpaTmRule.getTxnClock().nowUtc()));
+        .isEqualTo(Optional.of(jpaRule.getTxnClock().nowUtc()));
     assertThat(fromDatabase.isLocked()).isFalse();
   }
 
@@ -123,24 +113,15 @@
     RegistryLock lock = RegistryLockDao.save(createLock());
     jpaRule.getTxnClock().advanceOneMilli();
     RegistryLock updatedLock =
-<<<<<<< HEAD
-        lock.asBuilder().setLockCompletionTimestamp(jpaTmRule.getTxnClock().nowUtc()).build();
-=======
-        lock.asBuilder().setCompletionTimestamp(jpaRule.getTxnClock().nowUtc()).build();
->>>>>>> dd0e3b7c
+        lock.asBuilder().setLockCompletionTimestamp(jpaRule.getTxnClock().nowUtc()).build();
     jpaTm().transact(() -> RegistryLockDao.save(updatedLock));
     jpaTm()
         .transact(
             () -> {
               RegistryLock fromDatabase =
                   RegistryLockDao.getByVerificationCode(lock.getVerificationCode());
-<<<<<<< HEAD
               assertThat(fromDatabase.getLockCompletionTimestamp())
-                  .isEqualTo(Optional.of(jpaTmRule.getTxnClock().nowUtc()));
-=======
-              assertThat(fromDatabase.getCompletionTimestamp())
                   .isEqualTo(Optional.of(jpaRule.getTxnClock().nowUtc()));
->>>>>>> dd0e3b7c
             });
   }
 
@@ -152,23 +133,20 @@
   @Test
   public void testLoad_lockedDomains_byRegistrarId() {
     RegistryLock lock =
-        createLock()
-            .asBuilder()
-            .setLockCompletionTimestamp(jpaTmRule.getTxnClock().nowUtc())
-            .build();
+        createLock().asBuilder().setLockCompletionTimestamp(jpaRule.getTxnClock().nowUtc()).build();
     RegistryLock secondLock =
         createLock()
             .asBuilder()
             .setDomainName("otherexample.test")
-            .setLockCompletionTimestamp(jpaTmRule.getTxnClock().nowUtc())
+            .setLockCompletionTimestamp(jpaRule.getTxnClock().nowUtc())
             .build();
     RegistryLock unlockedLock =
         createLock()
             .asBuilder()
             .setDomainName("unlocked.test")
-            .setLockCompletionTimestamp(jpaTmRule.getTxnClock().nowUtc())
-            .setUnlockRequestTimestamp(jpaTmRule.getTxnClock().nowUtc())
-            .setUnlockCompletionTimestamp(jpaTmRule.getTxnClock().nowUtc())
+            .setLockCompletionTimestamp(jpaRule.getTxnClock().nowUtc())
+            .setUnlockRequestTimestamp(jpaRule.getTxnClock().nowUtc())
+            .setUnlockCompletionTimestamp(jpaRule.getTxnClock().nowUtc())
             .build();
     RegistryLockDao.save(lock);
     RegistryLockDao.save(secondLock);
@@ -185,14 +163,7 @@
   @Test
   public void testLoad_byRepoId() {
     RegistryLock completedLock =
-<<<<<<< HEAD
-        createLock()
-            .asBuilder()
-            .setLockCompletionTimestamp(jpaTmRule.getTxnClock().nowUtc())
-            .build();
-=======
-        createLock().asBuilder().setCompletionTimestamp(jpaRule.getTxnClock().nowUtc()).build();
->>>>>>> dd0e3b7c
+        createLock().asBuilder().setLockCompletionTimestamp(jpaRule.getTxnClock().nowUtc()).build();
     RegistryLockDao.save(completedLock);
 
     jpaRule.getTxnClock().advanceOneMilli();
