--- conflicted
+++ resolved
@@ -384,9 +384,9 @@
     create table "Host" (
        repo_id text not null,
         update_timestamp timestamptz,
-        creation_registrar_id text not null,
-        creation_time timestamptz not null,
-        current_sponsor_registrar_id text not null,
+        creation_registrar_id text,
+        creation_time timestamptz,
+        current_sponsor_registrar_id text,
         deletion_time timestamptz,
         last_epp_update_registrar_id text,
         last_epp_update_time timestamptz,
@@ -427,27 +427,6 @@
         primary key (history_revision_id)
     );
 
-<<<<<<< HEAD
-    create table "HostResource" (
-       repo_id text not null,
-        update_timestamp timestamptz,
-        creation_registrar_id text,
-        creation_time timestamptz,
-        current_sponsor_registrar_id text,
-        deletion_time timestamptz,
-        last_epp_update_registrar_id text,
-        last_epp_update_time timestamptz,
-        statuses text[],
-        host_name text,
-        inet_addresses text[],
-        last_superordinate_change timestamptz,
-        last_transfer_time timestamptz,
-        superordinate_domain text,
-        primary key (repo_id)
-    );
-
-=======
->>>>>>> 5bff53a7
     create table "Lock" (
        resource_name text not null,
         tld text not null,
