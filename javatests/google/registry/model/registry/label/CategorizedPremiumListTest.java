--- conflicted
+++ resolved
@@ -3,7 +3,11 @@
 import com.google.common.base.Optional;
 import com.google.common.collect.ImmutableMap;
 import com.google.common.collect.ImmutableSortedMap;
-
+import google.registry.model.pricing.PricingCategory;
+import google.registry.model.registry.Registry;
+import google.registry.model.registry.label.CategorizedPremiumList.CategorizedListEntry;
+import google.registry.testing.AppEngineRule;
+import google.registry.testing.ExceptionRule;
 import org.joda.money.CurrencyUnit;
 import org.joda.money.Money;
 import org.joda.time.DateTime;
@@ -43,7 +47,6 @@
   private static final String TLD_ONE = "tld_one";
   private static final String TLD_TWO = "tld_two";
 
-<<<<<<< HEAD
   // Create three future dates
   private final DateTime THREE_DAYS_UTC = DateTime.now()
       .withTimeAtStartOfDay()
@@ -53,10 +56,6 @@
       .withTimeAtStartOfDay()
       .plusDays(5)
       .toDateTime(DateTimeZone.UTC);
-=======
-  private final DateTime THREE_DAYS = DateTime.now().plusDays(3);
-  private final DateTime FIVE_DAYS = DateTime.now().plusDays(5);
->>>>>>> b0778c71
 
   @Rule public final ExceptionRule thrown = new ExceptionRule();
   @Rule public final AppEngineRule appEngine = AppEngineRule.builder().withDatastore().build();
@@ -240,15 +239,9 @@
     final CategorizedPremiumList preloadedPremiumList =
         persistCategorizedPremiumList(
             ImmutableSortedMap.of(
-<<<<<<< HEAD
                 FIVE_DAYS_UTC, pricingCategory_AA.getName(),
                 START_OF_TIME, pricingCategory_CCCC.getName(),
                 THREE_DAYS_UTC, pricingCategory_BB.getName()),
-=======
-                FIVE_DAYS, pricingCategory_AA.getName(),
-                START_OF_TIME, pricingCategory_CCCC.getName(),
-                THREE_DAYS, pricingCategory_BB.getName()),
->>>>>>> b0778c71
             doctor_tld,
             washington_sld);
 
@@ -284,15 +277,9 @@
     final CategorizedPremiumList bicyclePremiumList =
         persistCategorizedPremiumList(
             ImmutableSortedMap.of(
-<<<<<<< HEAD
                 FIVE_DAYS_UTC, pricingCategory_AA.getName(),
                 START_OF_TIME, pricingCategory_CCCC.getName(),
                 THREE_DAYS_UTC, pricingCategory_BB.getName()),
-=======
-                FIVE_DAYS, pricingCategory_AA.getName(),
-                START_OF_TIME, pricingCategory_CCCC.getName(),
-                THREE_DAYS, pricingCategory_BB.getName()),
->>>>>>> b0778c71
             bike_tld,
             mountain_sld);  // mountain.bike
 
@@ -321,7 +308,6 @@
   }
 
   @Test
-<<<<<<< HEAD
   public void testUpdateEntry_Valid_NoFutureDateExists() throws Exception {
 
     // TODO: Fill in a proper description here
@@ -371,8 +357,6 @@
   }
 
   @Test
-=======
->>>>>>> b0778c71
   public void testDeleteEntry_Invalid_SldDoesNotExist() throws Exception {
 
     // Test case verifies if a second level domain does not exist
