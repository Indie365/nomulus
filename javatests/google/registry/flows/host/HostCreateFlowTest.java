// Copyright 2016 The Domain Registry Authors. All Rights Reserved.
//
// Licensed under the Apache License, Version 2.0 (the "License");
// you may not use this file except in compliance with the License.
// You may obtain a copy of the License at
//
//     http://www.apache.org/licenses/LICENSE-2.0
//
// Unless required by applicable law or agreed to in writing, software
// distributed under the License is distributed on an "AS IS" BASIS,
// WITHOUT WARRANTIES OR CONDITIONS OF ANY KIND, either express or implied.
// See the License for the specific language governing permissions and
// limitations under the License.

package google.registry.flows.host;

import static com.google.common.truth.Truth.assertThat;
import static google.registry.model.ofy.ObjectifyService.ofy;
import static google.registry.testing.DatastoreHelper.assertNoBillingEvents;
import static google.registry.testing.DatastoreHelper.createTld;
import static google.registry.testing.DatastoreHelper.persistActiveDomain;
import static google.registry.testing.DatastoreHelper.persistActiveHost;
import static google.registry.testing.DatastoreHelper.persistDeletedHost;
import static google.registry.testing.HostResourceSubject.assertAboutHosts;
import static google.registry.testing.TaskQueueHelper.assertDnsTasksEnqueued;
import static google.registry.testing.TaskQueueHelper.assertNoDnsTasksEnqueued;

import com.google.common.base.Strings;
import com.google.common.collect.ImmutableMap;
import google.registry.flows.EppXmlTransformer.IpAddressVersionMismatchException;
import google.registry.flows.ResourceFlowTestCase;
import google.registry.flows.exceptions.ResourceAlreadyExistsException;
import google.registry.flows.host.HostCreateFlow.SubordinateHostMustHaveIpException;
import google.registry.flows.host.HostCreateFlow.UnexpectedExternalHostIpException;
import google.registry.flows.host.HostFlowUtils.HostNameTooLongException;
import google.registry.flows.host.HostFlowUtils.HostNameTooShallowException;
import google.registry.flows.host.HostFlowUtils.InvalidHostNameException;
import google.registry.flows.host.HostFlowUtils.SuperordinateDomainDoesNotExistException;
import google.registry.model.host.HostResource;
import google.registry.model.reporting.HistoryEntry;
import org.joda.time.DateTime;
import org.junit.Before;
import org.junit.Test;

/** Unit tests for {@link HostCreateFlow}. */
public class HostCreateFlowTest extends ResourceFlowTestCase<HostCreateFlow, HostResource> {

  private void setEppHostCreateInput(String hostName, String hostAddrs) {
    setEppInput(
        "host_create.xml",
        ImmutableMap.of(
            "HOSTNAME", hostName,
            "HOSTADDRS", (hostAddrs == null) ? "" : hostAddrs));
  }

  private void setEppHostCreateInputWithIps(String hostName) {
    setEppHostCreateInput(
        hostName,
        "<host:addr ip=\"v4\">192.0.2.2</host:addr>\n"
            + "<host:addr ip=\"v4\">192.0.2.29</host:addr>\n"
            + "<host:addr ip=\"v6\">1080:0:0:0:8:800:200C:417A</host:addr>");
  }

  public HostCreateFlowTest() {
    setEppHostCreateInput("ns1.example.tld", null);
    clock.setTo(DateTime.parse("1999-04-03T22:00:00.0Z"));
  }

  @Before
  public void initHostTest() {
    createTld("foobar");
  }

  private void doSuccessfulTest() throws Exception {
    clock.advanceOneMilli();
    assertTransactionalFlow(true);
    runFlowAssertResponse(readFile("host_create_response.xml"));
    // Check that the host was created and persisted with a history entry.
    assertAboutHosts().that(reloadResourceByForeignKey())
        .hasOnlyOneHistoryEntryWhich()
        .hasType(HistoryEntry.Type.HOST_CREATE);
    assertNoBillingEvents();
    assertEppResourceIndexEntityFor(reloadResourceByForeignKey());
  }

  private void doSuccessfulInternalTest(String tld) throws Exception {
    setEppHostCreateInputWithIps("ns1.example.tld");
    createTld(tld);
    persistActiveDomain("example.tld");
    doSuccessfulTest();
  }

  @Test
  public void testDryRun() throws Exception {
    dryRunFlowAssertResponse(readFile("host_create_response.xml"));
  }

  @Test
  public void testSuccess_externalNeverExisted() throws Exception {
    doSuccessfulTest();
    assertNoDnsTasksEnqueued();
  }

  @Test
  public void testSuccess_internalNeverExisted() throws Exception {
    doSuccessfulInternalTest("tld");
<<<<<<< HEAD
    assertThat(ofy().load().key(reloadResourceByUniqueId().getSuperordinateDomain())
        .now().getFullyQualifiedDomainName())
            .isEqualTo("example.tld");
    assertThat(ofy().load().key(reloadResourceByUniqueId().getSuperordinateDomain())
=======
    assertThat(ofy().load().key(reloadResourceByForeignKey().getSuperordinateDomain())
        .now().getFullyQualifiedDomainName())
            .isEqualTo("example.tld");
    assertThat(ofy().load().key(reloadResourceByForeignKey().getSuperordinateDomain())
>>>>>>> 9dceb574
        .now().getSubordinateHosts()).containsExactly("ns1.example.tld");
    assertDnsTasksEnqueued("ns1.example.tld");
  }

  @Test
  public void testSuccess_externalExistedButWasDeleted() throws Exception {
    persistDeletedHost(getUniqueIdFromCommand(), clock.nowUtc().minusDays(1));
    doSuccessfulTest();
    assertNoDnsTasksEnqueued();
  }

  @Test
  public void testSuccess_internalExistedButWasDeleted() throws Exception {
    persistDeletedHost(getUniqueIdFromCommand(), clock.nowUtc().minusDays(1));
    doSuccessfulInternalTest("tld");
<<<<<<< HEAD
    assertThat(ofy().load().key(reloadResourceByUniqueId().getSuperordinateDomain())
        .now().getFullyQualifiedDomainName())
            .isEqualTo("example.tld");
    assertThat(ofy().load().key(reloadResourceByUniqueId().getSuperordinateDomain())
=======
    assertThat(ofy().load().key(reloadResourceByForeignKey().getSuperordinateDomain())
        .now().getFullyQualifiedDomainName())
            .isEqualTo("example.tld");
    assertThat(ofy().load().key(reloadResourceByForeignKey().getSuperordinateDomain())
>>>>>>> 9dceb574
        .now().getSubordinateHosts()).containsExactly("ns1.example.tld");
    assertDnsTasksEnqueued("ns1.example.tld");
  }

  @Test
  public void testFailure_subordinateNeedsIps() throws Exception {
    setEppHostCreateInput("ns1.example.tld", null);
    createTld("tld");
    persistActiveDomain("example.tld");
    thrown.expect(SubordinateHostMustHaveIpException.class);
    runFlow();
  }

  @Test
  public void testFailure_externalMustNotHaveIps() throws Exception {
    setEppHostCreateInputWithIps("ns1.example.external");
    createTld("tld");
    persistActiveDomain("example.tld");
    thrown.expect(UnexpectedExternalHostIpException.class);
    runFlow();
  }

  @Test
  public void testFailure_superordinateMissing() throws Exception {
    setEppHostCreateInput("ns1.example.tld", null);
    createTld("tld");
    thrown.expect(
        SuperordinateDomainDoesNotExistException.class,
        "(example.tld)");
    runFlow();
  }

  @Test
  public void testFailure_alreadyExists() throws Exception {
    setEppHostCreateInput("ns1.example.tld", null);
    persistActiveHost(getUniqueIdFromCommand());
    thrown.expect(
        ResourceAlreadyExistsException.class,
        String.format("Object with given ID (%s) already exists", getUniqueIdFromCommand()));
    runFlow();
  }

  @Test
  public void testFailure_longHostName() throws Exception {
    setEppHostCreateInputWithIps("a" + Strings.repeat(".labelpart", 25) + ".tld");
    thrown.expect(HostNameTooLongException.class);
    runFlow();
  }

  @Test
  public void testFailure_ip4AddressWithIp6Declaration() throws Exception {
    setEppHostCreateInput(
        "ns1.example.tld",
        "<host:addr ip=\"v4\">192.0.2.2</host:addr>\n"
            + "<host:addr ip=\"v6\">192.0.2.29</host:addr>\n"
            + "<host:addr ip=\"v6\">1080:0:0:0:8:800:200C:417A</host:addr>");
    thrown.expect(IpAddressVersionMismatchException.class);
    runFlow();
  }

  private void doFailingHostNameTest(
      String hostName,
      Class<? extends Throwable> exception) throws Exception {
    setEppHostCreateInputWithIps(hostName);
    thrown.expect(exception);
    runFlow();
  }

  @Test
  public void testFailure_badCharacter() throws Exception {
    doFailingHostNameTest("foo bar", InvalidHostNameException.class);
  }

  @Test
  public void testFailure_tooShallowPublicSuffix() throws Exception {
    doFailingHostNameTest("example.tld", HostNameTooShallowException.class);
  }

  @Test
  public void testFailure_tooShallowCcTld() throws Exception {
    doFailingHostNameTest("foo.co.uk", HostNameTooShallowException.class);
  }

  @Test
  public void testFailure_barePublicSuffix() throws Exception {
    doFailingHostNameTest("com", HostNameTooShallowException.class);
  }

  @Test
  public void testFailure_bareCcTld() throws Exception {
    doFailingHostNameTest("co.uk", HostNameTooShallowException.class);
  }

  @Test
  public void testFailure_tooShallowNewTld() throws Exception {
    doFailingHostNameTest("example.lol", HostNameTooShallowException.class);
  }

  @Test
  public void testFailure_ccTldInBailiwick() throws Exception {
    createTld("co.uk");
    setEppHostCreateInputWithIps("foo.co.uk");
    thrown.expect(HostNameTooShallowException.class);
    runFlow();
  }
}<|MERGE_RESOLUTION|>--- conflicted
+++ resolved
@@ -104,17 +104,10 @@
   @Test
   public void testSuccess_internalNeverExisted() throws Exception {
     doSuccessfulInternalTest("tld");
-<<<<<<< HEAD
-    assertThat(ofy().load().key(reloadResourceByUniqueId().getSuperordinateDomain())
+    assertThat(ofy().load().key(reloadResourceByForeignKey().getSuperordinateDomain())
         .now().getFullyQualifiedDomainName())
             .isEqualTo("example.tld");
-    assertThat(ofy().load().key(reloadResourceByUniqueId().getSuperordinateDomain())
-=======
-    assertThat(ofy().load().key(reloadResourceByForeignKey().getSuperordinateDomain())
-        .now().getFullyQualifiedDomainName())
-            .isEqualTo("example.tld");
-    assertThat(ofy().load().key(reloadResourceByForeignKey().getSuperordinateDomain())
->>>>>>> 9dceb574
+    assertThat(ofy().load().key(reloadResourceByForeignKey().getSuperordinateDomain())
         .now().getSubordinateHosts()).containsExactly("ns1.example.tld");
     assertDnsTasksEnqueued("ns1.example.tld");
   }
@@ -130,17 +123,10 @@
   public void testSuccess_internalExistedButWasDeleted() throws Exception {
     persistDeletedHost(getUniqueIdFromCommand(), clock.nowUtc().minusDays(1));
     doSuccessfulInternalTest("tld");
-<<<<<<< HEAD
-    assertThat(ofy().load().key(reloadResourceByUniqueId().getSuperordinateDomain())
+    assertThat(ofy().load().key(reloadResourceByForeignKey().getSuperordinateDomain())
         .now().getFullyQualifiedDomainName())
             .isEqualTo("example.tld");
-    assertThat(ofy().load().key(reloadResourceByUniqueId().getSuperordinateDomain())
-=======
-    assertThat(ofy().load().key(reloadResourceByForeignKey().getSuperordinateDomain())
-        .now().getFullyQualifiedDomainName())
-            .isEqualTo("example.tld");
-    assertThat(ofy().load().key(reloadResourceByForeignKey().getSuperordinateDomain())
->>>>>>> 9dceb574
+    assertThat(ofy().load().key(reloadResourceByForeignKey().getSuperordinateDomain())
         .now().getSubordinateHosts()).containsExactly("ns1.example.tld");
     assertDnsTasksEnqueued("ns1.example.tld");
   }
