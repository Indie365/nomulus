--- conflicted
+++ resolved
@@ -295,11 +295,7 @@
             .isEmpty();
     HostResource renamedHost = doSuccessfulTest();
     assertThat(renamedHost.getSuperordinateDomain()).isEqualTo(Key.create(tldDomain));
-<<<<<<< HEAD
-    assertThat(loadByUniqueId(
-=======
     assertThat(loadByForeignKey(
->>>>>>> 9dceb574
             DomainResource.class, "example.tld", clock.nowUtc()).getSubordinateHosts())
             .containsExactly("ns2.example.tld");
     assertDnsTasksEnqueued("ns2.example.tld");
@@ -330,11 +326,7 @@
             .isEmpty();
     HostResource renamedHost = doSuccessfulTest();
     assertThat(renamedHost.getSuperordinateDomain()).isEqualTo(Key.create(domain));
-<<<<<<< HEAD
-    assertThat(loadByUniqueId(
-=======
     assertThat(loadByForeignKey(
->>>>>>> 9dceb574
             DomainResource.class, "example.tld", clock.nowUtc()).getSubordinateHosts())
             .containsExactly("ns2.example.tld");
     assertDnsTasksEnqueued("ns2.example.tld");
