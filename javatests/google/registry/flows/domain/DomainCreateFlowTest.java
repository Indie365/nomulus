// Copyright 2016 The Domain Registry Authors. All Rights Reserved.
//
// Licensed under the Apache License, Version 2.0 (the "License");
// you may not use this file except in compliance with the License.
// You may obtain a copy of the License at
//
//     http://www.apache.org/licenses/LICENSE-2.0
//
// Unless required by applicable law or agreed to in writing, software
// distributed under the License is distributed on an "AS IS" BASIS,
// WITHOUT WARRANTIES OR CONDITIONS OF ANY KIND, either express or implied.
// See the License for the specific language governing permissions and
// limitations under the License.

package google.registry.flows.domain;

import static com.google.common.io.BaseEncoding.base16;
import static com.google.common.truth.Truth.assertThat;
import static google.registry.model.domain.fee.Fee.FEE_EXTENSION_URIS;
import static google.registry.model.ofy.ObjectifyService.ofy;
import static google.registry.pricing.PricingEngineProxy.getPricesForDomainName;
import static google.registry.testing.DatastoreHelper.assertBillingEvents;
import static google.registry.testing.DatastoreHelper.createTld;
import static google.registry.testing.DatastoreHelper.createTlds;
import static google.registry.testing.DatastoreHelper.deleteTld;
import static google.registry.testing.DatastoreHelper.getHistoryEntries;
import static google.registry.testing.DatastoreHelper.newContactResource;
import static google.registry.testing.DatastoreHelper.newDomainApplication;
import static google.registry.testing.DatastoreHelper.newDomainResource;
import static google.registry.testing.DatastoreHelper.newHostResource;
import static google.registry.testing.DatastoreHelper.persistActiveContact;
import static google.registry.testing.DatastoreHelper.persistActiveDomain;
import static google.registry.testing.DatastoreHelper.persistActiveDomainApplication;
import static google.registry.testing.DatastoreHelper.persistActiveHost;
import static google.registry.testing.DatastoreHelper.persistDeletedDomain;
import static google.registry.testing.DatastoreHelper.persistReservedList;
import static google.registry.testing.DatastoreHelper.persistResource;
import static google.registry.testing.DomainResourceSubject.assertAboutDomains;
import static google.registry.testing.TaskQueueHelper.assertDnsTasksEnqueued;
import static google.registry.testing.TaskQueueHelper.assertNoDnsTasksEnqueued;
import static google.registry.testing.TestDataHelper.loadFileWithSubstitutions;
import static google.registry.util.DateTimeUtils.END_OF_TIME;
import static google.registry.util.DateTimeUtils.START_OF_TIME;
import static org.joda.money.CurrencyUnit.EUR;
import static org.joda.money.CurrencyUnit.USD;

import com.google.common.base.Strings;
import com.google.common.collect.ImmutableMap;
import com.google.common.collect.ImmutableSet;
import com.google.common.collect.ImmutableSortedMap;
import google.registry.flows.EppException.UnimplementedExtensionException;
import google.registry.flows.EppRequestSource;
import google.registry.flows.LoggedInFlow.UndeclaredServiceExtensionException;
import google.registry.flows.ResourceCreateFlow.ResourceAlreadyExistsException;
import google.registry.flows.ResourceCreateOrMutateFlow.OnlyToolCanPassMetadataException;
import google.registry.flows.ResourceFlowTestCase;
import google.registry.flows.domain.BaseDomainCreateFlow.AcceptedTooLongAgoException;
import google.registry.flows.domain.BaseDomainCreateFlow.ClaimsPeriodEndedException;
import google.registry.flows.domain.BaseDomainCreateFlow.ExpiredClaimException;
import google.registry.flows.domain.BaseDomainCreateFlow.InvalidTcnIdChecksumException;
import google.registry.flows.domain.BaseDomainCreateFlow.InvalidTrademarkValidatorException;
import google.registry.flows.domain.BaseDomainCreateFlow.MalformedTcnIdException;
import google.registry.flows.domain.BaseDomainCreateFlow.MaxSigLifeNotSupportedException;
import google.registry.flows.domain.BaseDomainCreateFlow.MissingClaimsNoticeException;
import google.registry.flows.domain.BaseDomainCreateFlow.UnexpectedClaimsNoticeException;
import google.registry.flows.domain.BaseDomainCreateFlow.UnsupportedMarkTypeException;
import google.registry.flows.domain.DomainCreateFlow.DomainHasOpenApplicationsException;
import google.registry.flows.domain.DomainCreateFlow.NoGeneralRegistrationsInCurrentPhaseException;
import google.registry.flows.domain.DomainCreateFlow.SignedMarksNotAcceptedInCurrentPhaseException;
import google.registry.flows.domain.DomainFlowUtils.BadDomainNameCharacterException;
import google.registry.flows.domain.DomainFlowUtils.BadDomainNamePartsCountException;
import google.registry.flows.domain.DomainFlowUtils.BadPeriodUnitException;
import google.registry.flows.domain.DomainFlowUtils.CurrencyUnitMismatchException;
import google.registry.flows.domain.DomainFlowUtils.CurrencyValueScaleException;
import google.registry.flows.domain.DomainFlowUtils.DashesInThirdAndFourthException;
import google.registry.flows.domain.DomainFlowUtils.DomainLabelTooLongException;
import google.registry.flows.domain.DomainFlowUtils.DomainReservedException;
import google.registry.flows.domain.DomainFlowUtils.DuplicateContactForRoleException;
import google.registry.flows.domain.DomainFlowUtils.EmptyDomainNamePartException;
import google.registry.flows.domain.DomainFlowUtils.FeesMismatchException;
import google.registry.flows.domain.DomainFlowUtils.FeesRequiredForPremiumNameException;
import google.registry.flows.domain.DomainFlowUtils.InvalidIdnDomainLabelException;
import google.registry.flows.domain.DomainFlowUtils.InvalidPunycodeException;
import google.registry.flows.domain.DomainFlowUtils.LeadingDashException;
import google.registry.flows.domain.DomainFlowUtils.LinkedResourceInPendingDeleteProhibitsOperationException;
import google.registry.flows.domain.DomainFlowUtils.LinkedResourcesDoNotExistException;
import google.registry.flows.domain.DomainFlowUtils.MissingAdminContactException;
import google.registry.flows.domain.DomainFlowUtils.MissingContactTypeException;
import google.registry.flows.domain.DomainFlowUtils.MissingRegistrantException;
import google.registry.flows.domain.DomainFlowUtils.MissingTechnicalContactException;
import google.registry.flows.domain.DomainFlowUtils.NameserversNotAllowedException;
import google.registry.flows.domain.DomainFlowUtils.NameserversNotSpecifiedException;
import google.registry.flows.domain.DomainFlowUtils.NotAuthorizedForTldException;
import google.registry.flows.domain.DomainFlowUtils.PremiumNameBlockedException;
import google.registry.flows.domain.DomainFlowUtils.RegistrantNotAllowedException;
import google.registry.flows.domain.DomainFlowUtils.TldDoesNotExistException;
import google.registry.flows.domain.DomainFlowUtils.TooManyDsRecordsException;
import google.registry.flows.domain.DomainFlowUtils.TooManyNameserversException;
import google.registry.flows.domain.DomainFlowUtils.TrailingDashException;
import google.registry.flows.domain.DomainFlowUtils.UnsupportedFeeAttributeException;
import google.registry.model.billing.BillingEvent;
import google.registry.model.billing.BillingEvent.Flag;
import google.registry.model.billing.BillingEvent.Reason;
import google.registry.model.domain.DomainResource;
import google.registry.model.domain.GracePeriod;
import google.registry.model.domain.LrpToken;
import google.registry.model.domain.TestExtraLogicManager;
import google.registry.model.domain.TestExtraLogicManager.TestExtraLogicManagerSuccessException;
import google.registry.model.domain.launch.ApplicationStatus;
import google.registry.model.domain.launch.LaunchNotice;
import google.registry.model.domain.rgp.GracePeriodStatus;
import google.registry.model.domain.secdns.DelegationSignerData;
import google.registry.model.eppcommon.StatusValue;
import google.registry.model.registrar.Registrar;
import google.registry.model.registry.Registry;
import google.registry.model.registry.Registry.TldState;
import google.registry.model.reporting.HistoryEntry;
import google.registry.testing.DatastoreHelper;
import java.util.Map;
import org.joda.money.CurrencyUnit;
import org.joda.money.Money;
import org.joda.time.DateTime;
import org.joda.time.Duration;
import org.junit.Before;
import org.junit.Test;

/** Unit tests for {@link DomainCreateFlow}. */
public class DomainCreateFlowTest extends ResourceFlowTestCase<DomainCreateFlow, DomainResource> {

  private static final String CLAIMS_KEY = "2013041500/2/6/9/rJ1NrDO92vDsAzf7EQzgjX4R0000000001";

  public DomainCreateFlowTest() {
    setEppInput("domain_create.xml");
    clock.setTo(DateTime.parse("1999-04-03T22:00:00.0Z").minus(1));
  }

  @Before
  public void initCreateTest() throws Exception {
    createTlds("tld", "flags");
    persistResource(Registry.get("tld").asBuilder()
        .setReservedLists(persistReservedList(
            "tld-reserved",
            "reserved,FULLY_BLOCKED",
            "anchor,RESERVED_FOR_ANCHOR_TENANT,2fooBAR"))
        .build());
    persistClaimsList(ImmutableMap.of("example-one", CLAIMS_KEY));
    RegistryExtraFlowLogicProxy.setOverride("flags", TestExtraLogicManager.class);
  }

  /**
   * Create host and contact entries for testing.
   * @param hostTld the TLD of the host (which might be an external TLD)
   */
  private void persistContactsAndHosts(String hostTld) {
    for (int i = 1; i <= 14; ++i) {
      persistActiveHost(String.format("ns%d.example.%s", i, hostTld));
    }
    persistActiveContact("jd1234");
    persistActiveContact("sh8013");
    clock.advanceOneMilli();
  }

  private void persistContactsAndHosts() {
    persistContactsAndHosts("net");  // domain_create.xml uses hosts on "net".
  }

  private void assertSuccessfulCreate(String domainTld, boolean isAnchorTenant) throws Exception {
    DomainResource domain = reloadResourceByForeignKey();

    // Calculate the total cost.
    Money cost = getPricesForDomainName(getUniqueIdFromCommand(), clock.nowUtc()).isPremium()
        ? Money.of(USD, 200)
        : Money.of(USD, 26);
<<<<<<< HEAD
    Money eapFee = Registry.get(domainTld).getEapFeeFor(clock.nowUtc()).getCost();
=======
    Money eapFee = Money.of(Registry.get(domainTld).getCurrency(),
        Registry.get(domainTld).getEapFeeFor(clock.nowUtc()).getCost());
>>>>>>> 9dceb574

    DateTime billingTime = isAnchorTenant
        ? clock.nowUtc().plus(Registry.get(domainTld).getAnchorTenantAddGracePeriodLength())
        : clock.nowUtc().plus(Registry.get(domainTld).getAddGracePeriodLength());
    ImmutableSet<BillingEvent.Flag> billingFlags = isAnchorTenant
        ? ImmutableSet.of(BillingEvent.Flag.ANCHOR_TENANT)
        : ImmutableSet.<BillingEvent.Flag>of();
    HistoryEntry historyEntry = getHistoryEntries(domain).get(0);
    assertAboutDomains().that(domain)
        .hasRegistrationExpirationTime(
            ofy().load().key(domain.getAutorenewBillingEvent()).now().getEventTime()).and()
        .hasOnlyOneHistoryEntryWhich()
        .hasType(HistoryEntry.Type.DOMAIN_CREATE).and()
        .hasPeriodYears(2);
    // There should be one bill for the create and one for the recurring autorenew event.
    BillingEvent.OneTime createBillingEvent =
        new BillingEvent.OneTime.Builder()
            .setReason(Reason.CREATE)
            .setTargetId(getUniqueIdFromCommand())
            .setClientId("TheRegistrar")
            .setCost(cost)
            .setPeriodYears(2)
            .setEventTime(clock.nowUtc())
            .setBillingTime(billingTime)
            .setFlags(billingFlags)
            .setParent(historyEntry)
            .build();

    BillingEvent.Recurring renewBillingEvent =
        new BillingEvent.Recurring.Builder()
            .setReason(Reason.RENEW)
            .setFlags(ImmutableSet.of(Flag.AUTO_RENEW))
            .setTargetId(getUniqueIdFromCommand())
            .setClientId("TheRegistrar")
            .setEventTime(domain.getRegistrationExpirationTime())
            .setRecurrenceEndTime(END_OF_TIME)
            .setParent(historyEntry)
            .build();

<<<<<<< HEAD
    ImmutableSet<BillingEvent> billingEvents = ImmutableSet.of(
        createBillingEvent, renewBillingEvent);

    // If EAP is applied, a billing event for EAP should be present.
    if (!eapFee.isZero()) {
      ImmutableSet<BillingEvent.Flag> eapFlags =
          isAnchorTenant
              ? ImmutableSet.of(BillingEvent.Flag.ANCHOR_TENANT, BillingEvent.Flag.EAP)
              : ImmutableSet.of(BillingEvent.Flag.EAP);
      BillingEvent.OneTime eapBillingEvent =
          new BillingEvent.OneTime.Builder()
              .setReason(Reason.CREATE)
              .setTargetId(getUniqueIdFromCommand())
              .setClientId("TheRegistrar")
              .setCost(eapFee)
              .setPeriodYears(2)
              .setEventTime(clock.nowUtc())
              .setBillingTime(billingTime)
              .setFlags(eapFlags)
              .setParent(historyEntry)
              .build();
      billingEvents = ImmutableSet.<BillingEvent>builder()
          .addAll(billingEvents)
          .add(eapBillingEvent)
          .build();
    }
    assertBillingEvents(billingEvents);
    
=======
    ImmutableSet.Builder<BillingEvent> expectedBillingEvents =
        new ImmutableSet.Builder<BillingEvent>().add(createBillingEvent).add(renewBillingEvent);

    // If EAP is applied, a billing event for EAP should be present.
    if (!eapFee.isZero()) {
      BillingEvent.OneTime eapBillingEvent =
          new BillingEvent.OneTime.Builder()
              .setReason(Reason.FEE_EARLY_ACCESS)
              .setTargetId(getUniqueIdFromCommand())
              .setClientId("TheRegistrar")
              .setCost(eapFee)
              .setEventTime(clock.nowUtc())
              .setBillingTime(billingTime)
              .setFlags(billingFlags)
              .setParent(historyEntry)
              .build();
      expectedBillingEvents.add(eapBillingEvent);
    }
    assertBillingEvents(expectedBillingEvents.build());

>>>>>>> 9dceb574
    assertGracePeriods(
        domain.getGracePeriods(),
        ImmutableMap.of(
            GracePeriod.create(
                GracePeriodStatus.ADD,
                billingTime,
                "TheRegistrar",
                null),
            createBillingEvent));
    assertDnsTasksEnqueued(getUniqueIdFromCommand());
    assertEppResourceIndexEntityFor(domain);
  }

  private void assertNoLordn() throws Exception {
    // TODO(b/26161326): Assert tasks NOT enqueued.
    assertAboutDomains().that(reloadResourceByForeignKey())
        .hasSmdId(null).and()
        .hasLaunchNotice(null);
  }

  private void assertSunriseLordn() throws Exception {
    // TODO(b/26161326): Assert tasks enqueued.
    assertAboutDomains().that(reloadResourceByForeignKey())
        .hasSmdId("0000001761376042759136-65535").and()
        .hasLaunchNotice(null);
  }

  private void assertClaimsLordn() throws Exception {
    // TODO(b/26161326): Assert tasks enqueued.
    assertAboutDomains().that(reloadResourceByForeignKey())
        .hasSmdId(null).and()
        .hasLaunchNotice(LaunchNotice.create(
            "370d0b7c9223372036854775807",
            "tmch",
            DateTime.parse("2010-08-16T09:00:00.0Z"),
            DateTime.parse("2009-08-16T09:00:00.0Z")));
  }

  private void doSuccessfulTest(
      String domainTld,
      String responseXmlFile,
      UserPrivileges userPrivileges) throws Exception {
    doSuccessfulTest(domainTld, responseXmlFile, userPrivileges, ImmutableMap.<String, String>of());
  }

  private void doSuccessfulTest(
      String domainTld,
      String responseXmlFile,
      UserPrivileges userPrivileges,
      Map<String, String> substitutions) throws Exception {
    assertTransactionalFlow(true);
    runFlowAssertResponse(
        CommitMode.LIVE, userPrivileges, readFile(responseXmlFile, substitutions));
    assertSuccessfulCreate(domainTld, false);
    assertNoLordn();
  }

  private void doSuccessfulTest(
      String domainTld,
      String responseXmlFile,
      Map<String, String> substitutions) throws Exception {
    doSuccessfulTest(domainTld, responseXmlFile, UserPrivileges.NORMAL, substitutions);
  }

  private void doSuccessfulTest(String domainTld, String responseXmlFile) throws Exception {
    doSuccessfulTest(domainTld, responseXmlFile, UserPrivileges.NORMAL);
  }

  private void doSuccessfulTest(String domainTld) throws Exception {
    doSuccessfulTest(domainTld, "domain_create_response.xml");
  }

  private void doSuccessfulTest() throws Exception {
    doSuccessfulTest("tld");
  }

  @Test
  public void testDryRun() throws Exception {
    persistContactsAndHosts();
    dryRunFlowAssertResponse(readFile("domain_create_response.xml"));
  }

  @Test
  public void testSuccess_neverExisted() throws Exception {
    persistContactsAndHosts();
    doSuccessfulTest();
  }

  @Test
  public void testSuccess_multipartTld() throws Exception {
    createTld("foo.tld");
    setEppInput("domain_create_with_tld.xml", ImmutableMap.of("TLD", "foo.tld"));
    persistContactsAndHosts("foo.tld");
    assertTransactionalFlow(true);
    String expectedResponseXml = loadFileWithSubstitutions(
        DomainCreateFlowTest.class,
        "domain_create_response_wildcard.xml",
        ImmutableMap.of("DOMAIN", "example.foo.tld"));
    runFlowAssertResponse(CommitMode.LIVE, UserPrivileges.NORMAL, expectedResponseXml);
    assertSuccessfulCreate("foo.tld", false);
    assertNoLordn();
  }

  @Test
  public void testSuccess_anchorTenantViaExtension() throws Exception {
    eppRequestSource = EppRequestSource.TOOL;
    setEppInput("domain_create_anchor_tenant.xml");
    persistContactsAndHosts();
    runFlowAssertResponse(readFile("domain_create_response.xml"));
    assertSuccessfulCreate("tld", true);
    assertNoLordn();
  }

  @Test
  public void testSuccess_fee_v06() throws Exception {
    setEppInput("domain_create_fee.xml", ImmutableMap.of("FEE_VERSION", "0.6"));
    persistContactsAndHosts();
    doSuccessfulTest(
        "tld", "domain_create_response_fee.xml", ImmutableMap.of("FEE_VERSION", "0.6"));
  }

  @Test
  public void testSuccess_fee_v11() throws Exception {
    setEppInput("domain_create_fee.xml", ImmutableMap.of("FEE_VERSION", "0.11"));
    persistContactsAndHosts();
    doSuccessfulTest(
        "tld", "domain_create_response_fee.xml", ImmutableMap.of("FEE_VERSION", "0.11"));
  }

  @Test
  public void testSuccess_fee_v12() throws Exception {
    setEppInput("domain_create_fee.xml", ImmutableMap.of("FEE_VERSION", "0.12"));
    persistContactsAndHosts();
    doSuccessfulTest(
        "tld", "domain_create_response_fee.xml", ImmutableMap.of("FEE_VERSION", "0.12"));
  }

  @Test
  public void testSuccess_fee_withDefaultAttributes_v06() throws Exception {
    setEppInput("domain_create_fee_defaults.xml", ImmutableMap.of("FEE_VERSION", "0.6"));
    persistContactsAndHosts();
    doSuccessfulTest(
        "tld", "domain_create_response_fee.xml", ImmutableMap.of("FEE_VERSION", "0.6"));
  }

  @Test
  public void testSuccess_fee_withDefaultAttributes_v11() throws Exception {
    setEppInput("domain_create_fee_defaults.xml", ImmutableMap.of("FEE_VERSION", "0.11"));
    persistContactsAndHosts();
    doSuccessfulTest(
        "tld", "domain_create_response_fee.xml", ImmutableMap.of("FEE_VERSION", "0.11"));
  }

  @Test
  public void testSuccess_fee_withDefaultAttributes_v12() throws Exception {
    setEppInput("domain_create_fee_defaults.xml", ImmutableMap.of("FEE_VERSION", "0.12"));
    persistContactsAndHosts();
    doSuccessfulTest(
        "tld", "domain_create_response_fee.xml", ImmutableMap.of("FEE_VERSION", "0.12"));
  }

  @Test
  public void testFailure_refundableFee_v06() throws Exception {
    thrown.expect(UnsupportedFeeAttributeException.class);
    setEppInput("domain_create_fee_refundable.xml", ImmutableMap.of("FEE_VERSION", "0.6"));
    persistContactsAndHosts();
    runFlow();
  }

  @Test
  public void testFailure_refundableFee_v11() throws Exception {
    thrown.expect(UnsupportedFeeAttributeException.class);
    setEppInput("domain_create_fee_refundable.xml", ImmutableMap.of("FEE_VERSION", "0.11"));
    persistContactsAndHosts();
    runFlow();
  }

  @Test
  public void testFailure_refundableFee_v12() throws Exception {
    thrown.expect(UnsupportedFeeAttributeException.class);
    setEppInput("domain_create_fee_refundable.xml", ImmutableMap.of("FEE_VERSION", "0.12"));
    persistContactsAndHosts();
    runFlow();
  }

  @Test
  public void testFailure_gracePeriodFee_v06() throws Exception {
    thrown.expect(UnsupportedFeeAttributeException.class);
    setEppInput("domain_create_fee_grace_period.xml", ImmutableMap.of("FEE_VERSION", "0.6"));
    persistContactsAndHosts();
    runFlow();
  }

  @Test
  public void testFailure_gracePeriodFee_v11() throws Exception {
    thrown.expect(UnsupportedFeeAttributeException.class);
    setEppInput("domain_create_fee_grace_period.xml", ImmutableMap.of("FEE_VERSION", "0.11"));
    persistContactsAndHosts();
    runFlow();
  }

  @Test
  public void testFailure_gracePeriodFee_v12() throws Exception {
    thrown.expect(UnsupportedFeeAttributeException.class);
    setEppInput("domain_create_fee_grace_period.xml", ImmutableMap.of("FEE_VERSION", "0.12"));
    persistContactsAndHosts();
    runFlow();
  }

  @Test
  public void testFailure_appliedFee_v06() throws Exception {
    thrown.expect(UnsupportedFeeAttributeException.class);
    setEppInput("domain_create_fee_applied.xml", ImmutableMap.of("FEE_VERSION", "0.6"));
    persistContactsAndHosts();
    runFlow();
  }

  @Test
  public void testFailure_appliedFee_v11() throws Exception {
    thrown.expect(UnsupportedFeeAttributeException.class);
    setEppInput("domain_create_fee_applied.xml", ImmutableMap.of("FEE_VERSION", "0.11"));
    persistContactsAndHosts();
    runFlow();
  }

  @Test
  public void testFailure_appliedFee_v12() throws Exception {
    thrown.expect(UnsupportedFeeAttributeException.class);
    setEppInput("domain_create_fee_applied.xml", ImmutableMap.of("FEE_VERSION", "0.12"));
    persistContactsAndHosts();
    runFlow();
  }

  @Test
  public void testSuccess_metadata() throws Exception {
    eppRequestSource = EppRequestSource.TOOL;
    setEppInput("domain_create_metadata.xml");
    persistContactsAndHosts();
    doSuccessfulTest();
    assertAboutDomains().that(reloadResourceByForeignKey())
        .hasOnlyOneHistoryEntryWhich()
        .hasType(HistoryEntry.Type.DOMAIN_CREATE).and()
        .hasMetadataReason("domain-create-test").and()
        .hasMetadataRequestedByRegistrar(false);
  }

  @Test
  public void testFailure_metadataNotFromTool() throws Exception {
    thrown.expect(OnlyToolCanPassMetadataException.class);
    setEppInput("domain_create_metadata.xml");
    persistContactsAndHosts();
    runFlow();
  }

  @Test
  public void testSuccess_premium() throws Exception {
    createTld("example");
    persistResource(Registry.get("example").asBuilder().setPremiumPriceAckRequired(false).build());
    setEppInput("domain_create_premium.xml");
    persistContactsAndHosts("net");
    doSuccessfulTest("example", "domain_create_response_premium.xml");
  }

  /**
   * Test fix for a bug where we were looking at the length of the unicode string but indexing
   * into the punycode string. In rare cases (3 and 4 letter labels) this would cause us to think
   * there was a trailing dash in the domain name and fail to create it.
   */
  @Test
  public void testSuccess_unicodeLengthBug() throws Exception {
    createTld("xn--q9jyb4c");
    persistContactsAndHosts("net");
    eppLoader.replaceAll("example.tld", "osx.xn--q9jyb4c");
    runFlow();
  }

  @Test
  public void testSuccess_nonDefaultAddGracePeriod() throws Exception {
    persistResource(Registry.get("tld").asBuilder()
        .setAddGracePeriodLength(Duration.standardMinutes(6))
        .build());
    persistContactsAndHosts();
    doSuccessfulTest();
  }

  @Test
  public void testSuccess_existedButWasDeleted() throws Exception {
    persistContactsAndHosts();
    persistDeletedDomain(getUniqueIdFromCommand(), clock.nowUtc().minusDays(1));
    clock.advanceOneMilli();
    doSuccessfulTest();
  }

  @Test
  public void testSuccess_maxNumberOfNameservers() throws Exception {
    setEppInput("domain_create_13_nameservers.xml");
    persistContactsAndHosts();
    doSuccessfulTest();
  }

  @Test
  public void testSuccess_secDns() throws Exception {
    setEppInput("domain_create_dsdata_no_maxsiglife.xml");
    persistContactsAndHosts("tld");  // For some reason this sample uses "tld".
    doSuccessfulTest("tld");
    assertAboutDomains().that(reloadResourceByForeignKey()).hasExactlyDsData(
        DelegationSignerData.create(12345, 3, 1, base16().decode("49FD46E6C4B45C55D4AC")));
  }

  @Test
  public void testSuccess_secDnsMaxRecords() throws Exception {
    setEppInput("domain_create_dsdata_8_records.xml");
    persistContactsAndHosts("tld");  // For some reason this sample uses "tld".
    doSuccessfulTest("tld");
    assertAboutDomains().that(reloadResourceByForeignKey()).hasNumDsData(8);
  }

  @Test
  public void testSuccess_idn() throws Exception {
    createTld("xn--unup4y");
    setEppInput("domain_create_idn_zh.xml");
    persistContactsAndHosts("net");
    runFlowAssertResponse(readFile("domain_create_response_idn_zh.xml"));
    assertSuccessfulCreate("xn--unup4y", false);
    assertDnsTasksEnqueued("xn--15qt0w.xn--unup4y");
  }

  @Test
  public void testSuccess_noNameserversOrDsData() throws Exception {
    setEppInput("domain_create_no_hosts_or_dsdata.xml");
    persistContactsAndHosts();
    runFlowAssertResponse(readFile("domain_create_response.xml"));
    assertNoDnsTasksEnqueued();
  }

  @Test
  public void testSuccess_periodNotSpecified() throws Exception {
    setEppInput("domain_create_missing_period.xml");
    persistContactsAndHosts();
    runFlowAssertResponse(readFile("domain_create_response.xml"),
        "epp.response.resData.creData.exDate");  // Ignore expiration date; we verify it below
    assertAboutDomains().that(reloadResourceByForeignKey())
        .hasRegistrationExpirationTime(clock.nowUtc().plusYears(1));
    assertDnsTasksEnqueued("example.tld");
  }

  @Test
  public void testFailure_periodInMonths() throws Exception {
    thrown.expect(BadPeriodUnitException.class);
    setEppInput("domain_create_months.xml");
    persistContactsAndHosts();
    runFlow();
  }

  @Test
  public void testSuccess_claimsNotice() throws Exception {
    clock.setTo(DateTime.parse("2009-08-16T09:00:00.0Z"));
    setEppInput("domain_create_claim_notice.xml");
    persistContactsAndHosts();
    runFlowAssertResponse(readFile("domain_create_response_claims.xml"));
    assertSuccessfulCreate("tld", false);
    assertDnsTasksEnqueued("example-one.tld");
    assertClaimsLordn();
  }

  @Test
  public void testSuccess_noClaimsNotice_forClaimsListName_afterClaimsPeriodEnd() throws Exception {
    persistClaimsList(ImmutableMap.of("example", CLAIMS_KEY));
    setEppInput("domain_create.xml");
    persistContactsAndHosts();
    persistResource(Registry.get("tld").asBuilder()
        .setClaimsPeriodEnd(clock.nowUtc())
        .build());
    runFlowAssertResponse(readFile("domain_create_response.xml"));
    assertSuccessfulCreate("tld", false);
    assertDnsTasksEnqueued("example.tld");
  }

  @Test
  public void testFailure_missingClaimsNotice() throws Exception {
    thrown.expect(MissingClaimsNoticeException.class);
    persistClaimsList(ImmutableMap.of("example", CLAIMS_KEY));
    setEppInput("domain_create.xml");
    persistContactsAndHosts();
    runFlow();
  }

  @Test
  public void testFailure_claimsNoticeProvided_nameNotOnClaimsList() throws Exception {
    thrown.expect(UnexpectedClaimsNoticeException.class);
    setEppInput("domain_create_claim_notice.xml");
    persistClaimsList(ImmutableMap.<String, String>of());
    persistContactsAndHosts();
    runFlow();
  }

  @Test
  public void testFailure_claimsNoticeProvided_claimsPeriodEnded() throws Exception {
    thrown.expect(ClaimsPeriodEndedException.class);
    setEppInput("domain_create_claim_notice.xml");
    persistClaimsList(ImmutableMap.of("example-one", CLAIMS_KEY));
    persistContactsAndHosts();
    persistResource(Registry.get("tld").asBuilder()
        .setClaimsPeriodEnd(clock.nowUtc())
        .build());
    runFlow();
  }

  @Test
  public void testFailure_tooManyNameservers() throws Exception {
    thrown.expect(TooManyNameserversException.class);
    setEppInput("domain_create_14_nameservers.xml");
    persistContactsAndHosts();
    runFlow();
  }

  @Test
  public void testFailure_secDnsMaxSigLife() throws Exception {
    thrown.expect(MaxSigLifeNotSupportedException.class);
    setEppInput("domain_create_dsdata.xml");
    persistContactsAndHosts();
    runFlow();
  }

  @Test
  public void testFailure_secDnsTooManyDsRecords() throws Exception {
    thrown.expect(TooManyDsRecordsException.class);
    setEppInput("domain_create_dsdata_9_records.xml");
    persistContactsAndHosts();
    runFlow();
  }

  @Test
  public void testFailure_wrongExtension() throws Exception {
    thrown.expect(UnimplementedExtensionException.class);
    setEppInput("domain_create_wrong_extension.xml");
    persistContactsAndHosts();
    runFlow();
  }

  @Test
  public void testFailure_wrongFeeAmount_v06() throws Exception {
    thrown.expect(FeesMismatchException.class);
    setEppInput("domain_create_fee.xml", ImmutableMap.of("FEE_VERSION", "0.6"));
    persistResource(Registry.get("tld").asBuilder().setCreateBillingCost(Money.of(USD, 20)).build());
    persistContactsAndHosts();
    runFlow();
  }

  @Test
  public void testFailure_wrongFeeAmount_v11() throws Exception {
    thrown.expect(FeesMismatchException.class);
    setEppInput("domain_create_fee.xml", ImmutableMap.of("FEE_VERSION", "0.11"));
    persistResource(Registry.get("tld").asBuilder().setCreateBillingCost(Money.of(USD, 20)).build());
    persistContactsAndHosts();
    runFlow();
  }

  @Test
  public void testFailure_wrongFeeAmount_v12() throws Exception {
    thrown.expect(FeesMismatchException.class);
    setEppInput("domain_create_fee.xml", ImmutableMap.of("FEE_VERSION", "0.12"));
    persistResource(Registry.get("tld").asBuilder().setCreateBillingCost(Money.of(USD, 20)).build());
    persistContactsAndHosts();
    runFlow();
  }

  @Test
  public void testFailure_wrongCurrency_v06() throws Exception {
    thrown.expect(CurrencyUnitMismatchException.class);
    setEppInput("domain_create_fee.xml", ImmutableMap.of("FEE_VERSION", "0.6"));
    persistResource(Registry.get("tld").asBuilder()
        .setCurrency(CurrencyUnit.EUR)
        .setCreateBillingCost(Money.of(EUR, 13))
        .setRestoreBillingCost(Money.of(EUR, 11))
        .setRenewBillingCostTransitions(ImmutableSortedMap.of(START_OF_TIME, Money.of(EUR, 7)))
        .setEapFeeSchedule(ImmutableSortedMap.of(START_OF_TIME, Money.zero(EUR)))
        .setServerStatusChangeBillingCost(Money.of(EUR, 19))
        .build());
    persistContactsAndHosts();
    runFlow();
  }

  @Test
  public void testFailure_wrongCurrency_v11() throws Exception {
    thrown.expect(CurrencyUnitMismatchException.class);
    setEppInput("domain_create_fee.xml", ImmutableMap.of("FEE_VERSION", "0.11"));
    persistResource(Registry.get("tld").asBuilder()
        .setCurrency(CurrencyUnit.EUR)
        .setCreateBillingCost(Money.of(EUR, 13))
        .setRestoreBillingCost(Money.of(EUR, 11))
        .setRenewBillingCostTransitions(ImmutableSortedMap.of(START_OF_TIME, Money.of(EUR, 7)))
        .setEapFeeSchedule(ImmutableSortedMap.of(START_OF_TIME, Money.zero(EUR)))
        .setServerStatusChangeBillingCost(Money.of(EUR, 19))
        .build());
    persistContactsAndHosts();
    runFlow();
  }

  @Test
  public void testFailure_wrongCurrency_v12() throws Exception {
    thrown.expect(CurrencyUnitMismatchException.class);
    setEppInput("domain_create_fee.xml", ImmutableMap.of("FEE_VERSION", "0.12"));
    persistResource(Registry.get("tld").asBuilder()
        .setCurrency(CurrencyUnit.EUR)
        .setCreateBillingCost(Money.of(EUR, 13))
        .setRestoreBillingCost(Money.of(EUR, 11))
        .setRenewBillingCostTransitions(ImmutableSortedMap.of(START_OF_TIME, Money.of(EUR, 7)))
        .setEapFeeSchedule(ImmutableSortedMap.of(START_OF_TIME, Money.zero(EUR)))
        .setServerStatusChangeBillingCost(Money.of(EUR, 19))
        .build());
    persistContactsAndHosts();
    runFlow();
  }

  @Test
  public void testFailure_alreadyExists() throws Exception {
    // This fails fast and throws DomainAlreadyExistsException from init() as a special case.
    thrown.expect(
        ResourceAlreadyExistsException.class,
        String.format("Object with given ID (%s) already exists", getUniqueIdFromCommand()));
    persistContactsAndHosts();
    persistActiveDomain(getUniqueIdFromCommand());
    try {
      runFlow();
    } catch (ResourceAlreadyExistsException e) {
      assertThat(e.isFailfast()).isTrue();
      throw e;
    }
  }

  /**
   * There is special logic that disallows a failfast for domains in add grace period and sunrush
   * add grace period, so make sure that they fail anyways in the actual flow.
   */
  private void doNonFailFastAlreadyExistsTest(GracePeriodStatus gracePeriodStatus)
      throws Exception {
    // This doesn't fail fast, so it throws the regular ResourceAlreadyExistsException from run().
    thrown.expect(
        ResourceAlreadyExistsException.class,
        String.format("Object with given ID (%s) already exists", getUniqueIdFromCommand()));
    persistContactsAndHosts();
    persistResource(newDomainResource(getUniqueIdFromCommand()).asBuilder()
        .addGracePeriod(GracePeriod.create(gracePeriodStatus, END_OF_TIME, "", null))
        .build());
    try {
      runFlow();
    } catch (ResourceAlreadyExistsException e) {
      assertThat(e.isFailfast()).isFalse();
      throw e;
    }
  }

  @Test
  public void testFailure_alreadyExists_addGracePeriod() throws Exception {
    doNonFailFastAlreadyExistsTest(GracePeriodStatus.ADD);
  }

  @Test
  public void testFailure_alreadyExists_sunrushAddGracePeriod() throws Exception {
    doNonFailFastAlreadyExistsTest(GracePeriodStatus.SUNRUSH_ADD);
  }

  @Test
  public void testFailure_reserved() throws Exception {
    thrown.expect(DomainReservedException.class);
    setEppInput("domain_create_reserved.xml");
    persistContactsAndHosts();
    runFlow();
  }

  @Test
  public void testFailure_anchorTenantViaAuthCode_wrongAuthCode() throws Exception {
    thrown.expect(DomainReservedException.class);
    setEppInput("domain_create_anchor_wrong_authcode.xml");
    persistContactsAndHosts();
    runFlow();
  }

  @Test
  public void testSuccess_anchorTenantViaAuthCode_matchingLrpToken() throws Exception {
    // This is definitely a corner case, as (without superuser) anchor tenants may only register
    // via auth code during GA, and LRP will almost never be a GA offering. We're running this
    // as superuser to bypass the state checks, though anchor tenant code checks and LRP token
    // redemption still happen regardless.
    createTld("tld", TldState.LANDRUSH);
    persistResource(Registry.get("tld").asBuilder()
        .setReservedLists(persistReservedList(
            "tld-reserved",
            "anchor,RESERVED_FOR_ANCHOR_TENANT,2fooBAR"))
        .build());
    LrpToken token = persistResource(new LrpToken.Builder()
        .setToken("2fooBAR")
        .setAssignee("anchor.tld")
        .build());
    setEppInput("domain_create_anchor_authcode.xml");
    persistContactsAndHosts();
    runFlowAssertResponse(
        CommitMode.LIVE,
        UserPrivileges.SUPERUSER,
        readFile("domain_create_anchor_response.xml"));
    assertSuccessfulCreate("tld", true);
    // Token should not be marked as used, since interpreting the authcode as anchor tenant should
    // take precedence.
    assertThat(ofy().load().entity(token).now().getRedemptionHistoryEntry()).isNull();
  }

  @Test
  public void testSuccess_anchorTenantViaAuthCode() throws Exception {
    setEppInput("domain_create_anchor_authcode.xml");
    persistContactsAndHosts();
    runFlow();
    assertSuccessfulCreate("tld", true);
  }

  @Test
  public void testSuccess_anchorTenantViaAuthCode_withClaims() throws Exception {
    persistResource(Registry.get("tld").asBuilder()
        .setReservedLists(persistReservedList(
            "anchor-with-claims",
            "example-one,RESERVED_FOR_ANCHOR_TENANT,2fooBAR"))
        .build());
    setEppInput("domain_create_claim_notice.xml");
    clock.setTo(DateTime.parse("2009-08-16T09:00:00.0Z"));
    persistContactsAndHosts();
    runFlowAssertResponse(readFile("domain_create_response_claims.xml"));
    assertSuccessfulCreate("tld", true);
    assertDnsTasksEnqueued("example-one.tld");
    assertClaimsLordn();
  }

  @Test
  public void testSuccess_superuserReserved() throws Exception {
    setEppInput("domain_create_reserved.xml");
    persistContactsAndHosts();
    runFlowAssertResponse(
        CommitMode.LIVE,
        UserPrivileges.SUPERUSER,
        readFile("domain_create_reserved_response.xml"));
    assertSuccessfulCreate("tld", false);
  }

  @Test
  public void testFailure_missingHost() throws Exception {
    thrown.expect(
        LinkedResourcesDoNotExistException.class,
        "(ns2.example.net)");
    persistActiveHost("ns1.example.net");
    persistActiveContact("jd1234");
    persistActiveContact("sh8013");
    runFlow();
  }

  @Test
  public void testFailure_pendingDeleteHost() throws Exception {
    thrown.expect(
        LinkedResourceInPendingDeleteProhibitsOperationException.class,
        "ns2.example.net");
    persistActiveHost("ns1.example.net");
    persistActiveContact("jd1234");
    persistActiveContact("sh8013");
    persistResource(newHostResource("ns2.example.net").asBuilder()
        .addStatusValue(StatusValue.PENDING_DELETE)
        .build());
    clock.advanceOneMilli();
    runFlow();
  }

  @Test
  public void testFailure_openApplication() throws Exception {
    thrown.expect(DomainHasOpenApplicationsException.class);
    persistContactsAndHosts();
    persistActiveDomainApplication(getUniqueIdFromCommand());
    clock.advanceOneMilli();
    runFlow();
  }

  @Test
  public void testSuccess_superuserOpenApplication() throws Exception {
    persistContactsAndHosts();
    persistActiveDomainApplication(getUniqueIdFromCommand());
    doSuccessfulTest("tld", "domain_create_response.xml", UserPrivileges.SUPERUSER);
  }

  @Test
  public void testSuccess_rejectedApplication() throws Exception {
    persistContactsAndHosts();
    persistResource(newDomainApplication(getUniqueIdFromCommand()).asBuilder()
        .setApplicationStatus(ApplicationStatus.REJECTED)
        .build());
    clock.advanceOneMilli();
    doSuccessfulTest();
  }

  @Test
  public void testFailure_missingContact() throws Exception {
    thrown.expect(
        LinkedResourcesDoNotExistException.class,
        "(sh8013)");
    persistActiveHost("ns1.example.net");
    persistActiveHost("ns2.example.net");
    persistActiveContact("jd1234");
    runFlow();
  }

  @Test
  public void testFailure_pendingDeleteContact() throws Exception {
    thrown.expect(
        LinkedResourceInPendingDeleteProhibitsOperationException.class,
        "jd1234");
    persistActiveHost("ns1.example.net");
    persistActiveHost("ns2.example.net");
    persistActiveContact("sh8013");
    persistResource(newContactResource("jd1234").asBuilder()
        .addStatusValue(StatusValue.PENDING_DELETE)
        .build());
    clock.advanceOneMilli();
    runFlow();
  }

  @Test
  public void testFailure_wrongTld() throws Exception {
    thrown.expect(TldDoesNotExistException.class);
    persistContactsAndHosts("net");
    deleteTld("tld");
    runFlow();
  }

  @Test
  public void testFailure_predelegation() throws Exception {
    thrown.expect(NoGeneralRegistrationsInCurrentPhaseException.class);
    createTld("tld", TldState.PREDELEGATION);
    persistContactsAndHosts();
    runFlow();
  }

  @Test
  public void testFailure_sunrise() throws Exception {
    thrown.expect(NoGeneralRegistrationsInCurrentPhaseException.class);
    createTld("tld", TldState.SUNRISE);
    persistContactsAndHosts();
    runFlow();
  }

  @Test
  public void testFailure_sunrush() throws Exception {
    thrown.expect(NoGeneralRegistrationsInCurrentPhaseException.class);
    createTld("tld", TldState.SUNRUSH);
    persistContactsAndHosts();
    runFlow();
  }

  @Test
  public void testFailure_landrush() throws Exception {
    thrown.expect(NoGeneralRegistrationsInCurrentPhaseException.class);
    createTld("tld", TldState.LANDRUSH);
    persistContactsAndHosts();
    runFlow();
  }

  @Test
  public void testFailure_quietPeriod() throws Exception {
    thrown.expect(NoGeneralRegistrationsInCurrentPhaseException.class);
    createTld("tld", TldState.QUIET_PERIOD);
    persistContactsAndHosts();
    runFlow();
  }

  @Test
  public void testSuccess_superuserPredelegation() throws Exception {
    createTld("tld", TldState.PREDELEGATION);
    persistContactsAndHosts();
    doSuccessfulTest("tld", "domain_create_response.xml", UserPrivileges.SUPERUSER);
  }

  @Test
  public void testSuccess_superuserSunrush() throws Exception {
    createTld("tld", TldState.SUNRUSH);
    persistContactsAndHosts();
    doSuccessfulTest("tld", "domain_create_response.xml", UserPrivileges.SUPERUSER);
  }

  @Test
  public void testSuccess_superuserQuietPeriod() throws Exception {
    createTld("tld", TldState.QUIET_PERIOD);
    persistContactsAndHosts();
    doSuccessfulTest("tld", "domain_create_response.xml", UserPrivileges.SUPERUSER);
  }

  @Test
  public void testSuccess_superuserOverridesPremiumNameBlock() throws Exception {
    createTld("example");
    persistResource(Registry.get("example").asBuilder().setPremiumPriceAckRequired(false).build());
    setEppInput("domain_create_premium.xml");
    persistContactsAndHosts("net");
    // Modify the Registrar to block premium names.
    persistResource(Registrar.loadByClientId("TheRegistrar").asBuilder()
        .setBlockPremiumNames(true)
        .build());
    runFlowAssertResponse(
        CommitMode.LIVE,
        UserPrivileges.SUPERUSER,
        readFile("domain_create_response_premium.xml"));
    assertSuccessfulCreate("example", false);
  }

  @Test
  public void testFailure_duplicateContact() throws Exception {
    thrown.expect(DuplicateContactForRoleException.class);
    setEppInput("domain_create_duplicate_contact.xml");
    persistContactsAndHosts();
    runFlow();
  }

  @Test
  public void testFailure_missingContactType() throws Exception {
    // We need to test for missing type, but not for invalid - the schema enforces that for us.
    thrown.expect(MissingContactTypeException.class);
    setEppInput("domain_create_missing_contact_type.xml");
    persistContactsAndHosts();
    runFlow();
  }

  @Test
  public void testFailure_missingRegistrant() throws Exception {
    thrown.expect(MissingRegistrantException.class);
    setEppInput("domain_create_missing_registrant.xml");
    persistContactsAndHosts();
    runFlow();
  }

  @Test
  public void testFailure_missingAdmin() throws Exception {
    thrown.expect(MissingAdminContactException.class);
    setEppInput("domain_create_missing_admin.xml");
    persistContactsAndHosts();
    runFlow();
  }

  @Test
  public void testFailure_missingTech() throws Exception {
    thrown.expect(MissingTechnicalContactException.class);
    setEppInput("domain_create_missing_tech.xml");
    persistContactsAndHosts();
    runFlow();
  }

  @Test
  public void testFailure_missingNonRegistrantContacts() throws Exception {
    thrown.expect(MissingAdminContactException.class);
    setEppInput("domain_create_missing_non_registrant_contacts.xml");
    persistContactsAndHosts();
    runFlow();
  }

  @Test
  public void testFailure_badIdn() throws Exception {
    thrown.expect(InvalidIdnDomainLabelException.class);
    createTld("xn--q9jyb4c");
    setEppInput("domain_create_bad_idn_minna.xml");
    persistContactsAndHosts("net");
    runFlow();
  }

  @Test
  public void testFailure_badValidatorId() throws Exception {
    thrown.expect(InvalidTrademarkValidatorException.class);
    setEppInput("domain_create_bad_validator_id.xml");
    persistClaimsList(ImmutableMap.of("exampleone", CLAIMS_KEY));
    persistContactsAndHosts();
    runFlow();
  }

  @Test
  public void testFailure_codeMark() throws Exception {
    thrown.expect(UnsupportedMarkTypeException.class);
    setEppInput("domain_create_code_with_mark.xml");
    persistContactsAndHosts();
    runFlow();
  }

  @Test
  public void testFailure_signedMark() throws Exception {
    thrown.expect(SignedMarksNotAcceptedInCurrentPhaseException.class);
    setEppInput("domain_create_signed_mark.xml");
    persistContactsAndHosts();
    runFlow();
  }

  @Test
  public void testFailure_expiredClaim() throws Exception {
    thrown.expect(ExpiredClaimException.class);
    clock.setTo(DateTime.parse("2010-08-17T09:00:00.0Z"));
    setEppInput("domain_create_claim_notice.xml");
    persistContactsAndHosts();
    runFlow();
  }

  @Test
  public void testFailure_expiredAcceptance() throws Exception {
    thrown.expect(AcceptedTooLongAgoException.class);
    clock.setTo(DateTime.parse("2009-09-16T09:00:00.0Z"));
    setEppInput("domain_create_claim_notice.xml");
    persistContactsAndHosts();
    runFlow();
  }

  @Test
  public void testFailure_malformedTcnIdWrongLength() throws Exception {
    thrown.expect(MalformedTcnIdException.class);
    clock.setTo(DateTime.parse("2009-08-16T09:00:00.0Z"));
    setEppInput("domain_create_malformed_claim_notice1.xml");
    persistContactsAndHosts();
    runFlow();
  }

  @Test
  public void testFailure_malformedTcnIdBadChar() throws Exception {
    thrown.expect(MalformedTcnIdException.class);
    clock.setTo(DateTime.parse("2009-08-16T09:00:00.0Z"));
    setEppInput("domain_create_malformed_claim_notice2.xml");
    persistContactsAndHosts();
    runFlow();
  }

  @Test
  public void testFailure_badTcnIdChecksum() throws Exception {
    thrown.expect(InvalidTcnIdChecksumException.class);
    clock.setTo(DateTime.parse("2009-08-16T09:00:00.0Z"));
    setEppInput("domain_create_bad_checksum_claim_notice.xml");
    persistContactsAndHosts();
    runFlow();
  }

  @Test
  public void testFailure_premiumBlocked() throws Exception {
    thrown.expect(PremiumNameBlockedException.class);
    createTld("example");
    persistResource(Registry.get("example").asBuilder().setPremiumPriceAckRequired(false).build());
    setEppInput("domain_create_premium.xml");
    persistContactsAndHosts("net");
    // Modify the Registrar to block premium names.
    persistResource(Registrar.loadByClientId("TheRegistrar").asBuilder()
        .setBlockPremiumNames(true)
        .build());
    runFlow();
  }

  @Test
  public void testFailure_feeNotProvidedOnPremiumName() throws Exception {
    thrown.expect(FeesRequiredForPremiumNameException.class);
    createTld("example");
    setEppInput("domain_create_premium.xml");
    persistContactsAndHosts("net");
    runFlow();
  }

  @Test
  public void testFailure_omitFeeExtensionOnLogin_v06() throws Exception {
    thrown.expect(UndeclaredServiceExtensionException.class);
    for (String uri : FEE_EXTENSION_URIS) {
      removeServiceExtensionUri(uri);
    }
    createTld("net");
    setEppInput("domain_create_fee.xml", ImmutableMap.of("FEE_VERSION", "0.6"));
    persistContactsAndHosts();
    runFlow();
  }

  @Test
  public void testFailure_omitFeeExtensionOnLogin_v11() throws Exception {
    thrown.expect(UndeclaredServiceExtensionException.class);
    for (String uri : FEE_EXTENSION_URIS) {
      removeServiceExtensionUri(uri);
    }
    createTld("net");
    setEppInput("domain_create_fee.xml", ImmutableMap.of("FEE_VERSION", "0.11"));
    persistContactsAndHosts();
    runFlow();
  }

  @Test
  public void testFailure_omitFeeExtensionOnLogin_v12() throws Exception {
    thrown.expect(UndeclaredServiceExtensionException.class);
    for (String uri : FEE_EXTENSION_URIS) {
      removeServiceExtensionUri(uri);
    }
    createTld("net");
    setEppInput("domain_create_fee.xml", ImmutableMap.of("FEE_VERSION", "0.12"));
    persistContactsAndHosts();
    runFlow();
  }

  @Test
  public void testFailure_feeGivenInWrongScale_v06() throws Exception {
    thrown.expect(CurrencyValueScaleException.class);
    setEppInput("domain_create_fee_bad_scale.xml", ImmutableMap.of("FEE_VERSION", "0.6"));
    persistContactsAndHosts();
    runFlow();
  }

  @Test
  public void testFailure_feeGivenInWrongScale_v11() throws Exception {
    thrown.expect(CurrencyValueScaleException.class);
    setEppInput("domain_create_fee_bad_scale.xml", ImmutableMap.of("FEE_VERSION", "0.11"));
    persistContactsAndHosts();
    runFlow();
  }

  @Test
  public void testFailure_feeGivenInWrongScale_v12() throws Exception {
    thrown.expect(CurrencyValueScaleException.class);
    setEppInput("domain_create_fee_bad_scale.xml", ImmutableMap.of("FEE_VERSION", "0.12"));
    persistContactsAndHosts();
    runFlow();
  }

  private void doFailingDomainNameTest(
      String domainName,
      Class<? extends Throwable> exception) throws Exception {
    thrown.expect(exception);
    setEppInput("domain_create_uppercase.xml");
    eppLoader.replaceAll("Example.tld", domainName);
    persistContactsAndHosts();
    runFlow();
  }

  @Test
  public void testFailure_uppercase() throws Exception {
    doFailingDomainNameTest("Example.tld", BadDomainNameCharacterException.class);
  }

  @Test
  public void testFailure_badCharacter() throws Exception {
    doFailingDomainNameTest("test_example.tld", BadDomainNameCharacterException.class);
  }

  @Test
  public void testFailure_leadingDash() throws Exception {
    doFailingDomainNameTest("-example.tld", LeadingDashException.class);
  }

  @Test
  public void testFailure_trailingDash() throws Exception {
    doFailingDomainNameTest("example-.tld", TrailingDashException.class);
  }

  @Test
  public void testFailure_tooLong() throws Exception {
    doFailingDomainNameTest(Strings.repeat("a", 64) + ".tld", DomainLabelTooLongException.class);
  }

  @Test
  public void testFailure_leadingDot() throws Exception {
    doFailingDomainNameTest(".example.tld", EmptyDomainNamePartException.class);
  }

  @Test
  public void testFailure_leadingDotTld() throws Exception {
    doFailingDomainNameTest("foo..tld", EmptyDomainNamePartException.class);
  }

  @Test
  public void testFailure_tooManyParts() throws Exception {
    doFailingDomainNameTest("foo.example.tld", BadDomainNamePartsCountException.class);
  }

  @Test
  public void testFailure_tooFewParts() throws Exception {
    doFailingDomainNameTest("tld", BadDomainNamePartsCountException.class);
  }

  @Test
  public void testFailure_invalidPunycode() throws Exception {
    doFailingDomainNameTest("xn--abcdefg.tld", InvalidPunycodeException.class);
  }

  @Test
  public void testFailure_dashesInThirdAndFourthPosition() throws Exception {
    doFailingDomainNameTest("ab--cdefg.tld", DashesInThirdAndFourthException.class);
  }

  @Test
  public void testFailure_tldDoesNotExist() throws Exception {
    doFailingDomainNameTest("foo.nosuchtld", TldDoesNotExistException.class);
  }

  @Test
  public void testFailure_invalidIdnCodePoints() throws Exception {
    // ❤☀☆☂☻♞☯.tld
    doFailingDomainNameTest("xn--k3hel9n7bxlu1e.tld", InvalidIdnDomainLabelException.class);
  }

  @Test
  public void testFailure_sunriseRegistration() throws Exception {
    thrown.expect(NoGeneralRegistrationsInCurrentPhaseException.class);
    createTld("tld", TldState.SUNRISE);
    setEppInput("domain_create_registration_sunrise.xml");
    persistContactsAndHosts();
    runFlow();
  }

  @Test
  public void testSuccess_superuserSunriseRegistration() throws Exception {
    createTld("tld", TldState.SUNRISE);
    setEppInput("domain_create_registration_sunrise.xml");
    persistContactsAndHosts();
    doSuccessfulTest("tld", "domain_create_response.xml", UserPrivileges.SUPERUSER);
  }

  @Test
  public void testSuccess_qlpSunriseRegistration() throws Exception {
    createTld("tld", TldState.SUNRISE);
    setEppInput("domain_create_registration_qlp_sunrise.xml");
    eppRequestSource = EppRequestSource.TOOL;  // Only tools can pass in metadata.
    persistContactsAndHosts();
    runFlowAssertResponse(readFile("domain_create_response.xml"));
    assertSuccessfulCreate("tld", true);
    assertNoLordn();
  }

  @Test
  public void testSuccess_qlpSunriseRegistrationWithEncodedSignedMark() throws Exception {
    createTld("tld", TldState.SUNRISE);
    clock.setTo(DateTime.parse("2014-09-09T09:09:09Z"));
    setEppInput("domain_create_registration_qlp_sunrise_encoded_signed_mark.xml");
    eppRequestSource = EppRequestSource.TOOL;  // Only tools can pass in metadata.
    persistContactsAndHosts();
    runFlowAssertResponse(readFile("domain_create_response_encoded_signed_mark_name.xml"));
    assertSuccessfulCreate("tld", true);
    assertSunriseLordn();
  }

  @Test
  public void testSuccess_qlpSunriseRegistrationWithClaimsNotice() throws Exception {
    createTld("tld", TldState.SUNRISE);
    clock.setTo(DateTime.parse("2009-08-16T09:00:00.0Z"));
    setEppInput("domain_create_registration_qlp_sunrise_claims_notice.xml");
    eppRequestSource = EppRequestSource.TOOL;  // Only tools can pass in metadata.
    persistContactsAndHosts();
    runFlowAssertResponse(readFile("domain_create_response_claims.xml"));
    assertSuccessfulCreate("tld", true);
    assertClaimsLordn();
  }

  @Test
  public void testFailure_sunrushRegistration() throws Exception {
    thrown.expect(NoGeneralRegistrationsInCurrentPhaseException.class);
    createTld("tld", TldState.SUNRUSH);
    setEppInput("domain_create_registration_sunrush.xml");
    persistContactsAndHosts();
    runFlow();
  }

  @Test
  public void testFailure_notAuthorizedForTld() throws Exception {
    thrown.expect(NotAuthorizedForTldException.class);
    createTld("irrelevant", "IRR");
    DatastoreHelper.persistResource(
        Registrar.loadByClientId("TheRegistrar")
            .asBuilder()
            .setAllowedTlds(ImmutableSet.<String>of("irrelevant"))
            .build());
    persistContactsAndHosts();
    runFlow();
  }

  @Test
  public void testSuccess_superuserSunrushRegistration() throws Exception {
    createTld("tld", TldState.SUNRUSH);
    setEppInput("domain_create_registration_sunrush.xml");
    persistContactsAndHosts();
    doSuccessfulTest("tld", "domain_create_response.xml", UserPrivileges.SUPERUSER);
  }

  @Test
  public void testSuccess_qlpSunrushRegistration() throws Exception {
    createTld("tld", TldState.SUNRUSH);
    setEppInput("domain_create_registration_qlp_sunrush.xml");
    eppRequestSource = EppRequestSource.TOOL;  // Only tools can pass in metadata.
    persistContactsAndHosts();
    runFlowAssertResponse(readFile("domain_create_response.xml"));
    assertSuccessfulCreate("tld", true);
    assertNoLordn();
  }

  @Test
  public void testSuccess_qlpSunrushRegistrationWithEncodedSignedMark() throws Exception {
    createTld("tld", TldState.SUNRUSH);
    clock.setTo(DateTime.parse("2014-09-09T09:09:09Z"));
    setEppInput("domain_create_registration_qlp_sunrush_encoded_signed_mark.xml");
    eppRequestSource = EppRequestSource.TOOL;  // Only tools can pass in metadata.
    persistContactsAndHosts();
    runFlowAssertResponse(readFile("domain_create_response_encoded_signed_mark_name.xml"));
    assertSuccessfulCreate("tld", true);
    assertSunriseLordn();
  }

  @Test
  public void testSuccess_qlpSunrushRegistrationWithClaimsNotice() throws Exception {
    createTld("tld", TldState.SUNRUSH);
    clock.setTo(DateTime.parse("2009-08-16T09:00:00.0Z"));
    setEppInput("domain_create_registration_qlp_sunrush_claims_notice.xml");
    eppRequestSource = EppRequestSource.TOOL;  // Only tools can pass in metadata.
    persistContactsAndHosts();
    runFlowAssertResponse(readFile("domain_create_response_claims.xml"));
    assertSuccessfulCreate("tld", true);
    assertClaimsLordn();
  }

  @Test
  public void testFailure_landrushRegistration() throws Exception {
    thrown.expect(NoGeneralRegistrationsInCurrentPhaseException.class);
    createTld("tld", TldState.LANDRUSH);
    setEppInput("domain_create_registration_landrush.xml");
    persistContactsAndHosts();
    runFlow();
  }

  @Test
  public void testSuccess_superuserLandrushRegistration() throws Exception {
    createTld("tld", TldState.LANDRUSH);
    setEppInput("domain_create_registration_landrush.xml");
    persistContactsAndHosts();
    doSuccessfulTest("tld", "domain_create_response.xml", UserPrivileges.SUPERUSER);
  }

  @Test
  public void testSuccess_qlpLandrushRegistration() throws Exception {
    createTld("tld", TldState.LANDRUSH);
    setEppInput("domain_create_registration_qlp_landrush.xml");
    eppRequestSource = EppRequestSource.TOOL;  // Only tools can pass in metadata.
    persistContactsAndHosts();
    runFlowAssertResponse(readFile("domain_create_response.xml"));
    assertSuccessfulCreate("tld", true);
    assertNoLordn();
  }

  @Test
  public void testFailure_qlpLandrushRegistrationWithEncodedSignedMark() throws Exception {
    thrown.expect(SignedMarksNotAcceptedInCurrentPhaseException.class);
    createTld("tld", TldState.LANDRUSH);
    clock.setTo(DateTime.parse("2014-09-09T09:09:09Z"));
    setEppInput("domain_create_registration_qlp_landrush_encoded_signed_mark.xml");
    eppRequestSource = EppRequestSource.TOOL;  // Only tools can pass in metadata.
    persistContactsAndHosts();
    runFlow();
  }

  @Test
  public void testSuccess_qlpLandrushRegistrationWithClaimsNotice() throws Exception {
    createTld("tld", TldState.LANDRUSH);
    clock.setTo(DateTime.parse("2009-08-16T09:00:00.0Z"));
    setEppInput("domain_create_registration_qlp_landrush_claims_notice.xml");
    eppRequestSource = EppRequestSource.TOOL;  // Only tools can pass in metadata.
    persistContactsAndHosts();
    runFlowAssertResponse(readFile("domain_create_response_claims.xml"));
    assertSuccessfulCreate("tld", true);
    assertClaimsLordn();
  }

  @Test
  public void testFailure_registrantNotWhitelisted() throws Exception {
    persistActiveContact("someone");
    persistContactsAndHosts();
    persistResource(Registry.get("tld").asBuilder()
        .setAllowedRegistrantContactIds(ImmutableSet.of("someone"))
        .build());
    thrown.expect(RegistrantNotAllowedException.class, "jd1234");
    runFlow();
  }

  @Test
  public void testFailure_nameserverNotWhitelisted() throws Exception {
    persistContactsAndHosts();
    persistResource(Registry.get("tld").asBuilder()
        .setAllowedFullyQualifiedHostNames(ImmutableSet.of("ns2.example.net"))
        .build());
    thrown.expect(NameserversNotAllowedException.class, "ns1.example.net");
    runFlow();
  }

  @Test
  public void testFailure_emptyNameserverFailsWhitelist() throws Exception {
    setEppInput("domain_create_no_hosts_or_dsdata.xml");
    persistResource(Registry.get("tld").asBuilder()
        .setAllowedFullyQualifiedHostNames(ImmutableSet.of("somethingelse.example.net"))
        .build());
    persistContactsAndHosts();
    thrown.expect(NameserversNotSpecifiedException.class);
    runFlow();
  }

  @Test
  public void testSuccess_nameserverAndRegistrantWhitelisted() throws Exception {
    persistResource(Registry.get("tld").asBuilder()
        .setAllowedRegistrantContactIds(ImmutableSet.of("jd1234"))
        .setAllowedFullyQualifiedHostNames(ImmutableSet.of("ns1.example.net", "ns2.example.net"))
        .build());
    persistContactsAndHosts();
    doSuccessfulTest();
  }

  @Test
  public void testSuccess_eapFeeApplied_v06() throws Exception {
    setEppInput("domain_create_eap_fee.xml", ImmutableMap.of("FEE_VERSION", "0.6"));
    persistContactsAndHosts();
    persistResource(Registry.get("tld").asBuilder()
        .setEapFeeSchedule(ImmutableSortedMap.of(
            START_OF_TIME, Money.of(USD, 0),
            clock.nowUtc().minusDays(1), Money.of(USD, 100),
            clock.nowUtc().plusDays(1), Money.of(USD, 0)))
        .build());
    doSuccessfulTest(
        "tld", "domain_create_response_eap_fee.xml", ImmutableMap.of("FEE_VERSION", "0.6"));
  }

  @Test
  public void testSuccess_eapFeeApplied_v11() throws Exception {
    setEppInput("domain_create_eap_fee.xml", ImmutableMap.of("FEE_VERSION", "0.11"));
    persistContactsAndHosts();
    persistResource(Registry.get("tld").asBuilder()
        .setEapFeeSchedule(ImmutableSortedMap.of(
            START_OF_TIME, Money.of(USD, 0),
            clock.nowUtc().minusDays(1), Money.of(USD, 100),
            clock.nowUtc().plusDays(1), Money.of(USD, 0)))
        .build());
    doSuccessfulTest(
        "tld", "domain_create_response_eap_fee.xml", ImmutableMap.of("FEE_VERSION", "0.11"));
  }

  @Test
  public void testSuccess_eapFeeApplied_v12() throws Exception {
    setEppInput("domain_create_eap_fee.xml", ImmutableMap.of("FEE_VERSION", "0.12"));
    persistContactsAndHosts();
    persistResource(Registry.get("tld").asBuilder()
        .setEapFeeSchedule(ImmutableSortedMap.of(
            START_OF_TIME, Money.of(USD, 0),
            clock.nowUtc().minusDays(1), Money.of(USD, 100),
            clock.nowUtc().plusDays(1), Money.of(USD, 0)))
        .build());
    doSuccessfulTest(
        "tld", "domain_create_response_eap_fee.xml", ImmutableMap.of("FEE_VERSION", "0.12"));
  }

  @Test
  public void testSuccess_eapFee_beforeEntireSchedule() throws Exception {
    persistContactsAndHosts();
    persistResource(Registry.get("tld").asBuilder()
        .setEapFeeSchedule(ImmutableSortedMap.of(
            START_OF_TIME, Money.of(USD, 0),
            clock.nowUtc().plusDays(1), Money.of(USD, 10),
            clock.nowUtc().plusDays(2), Money.of(USD, 0)))
        .build());
    doSuccessfulTest("tld", "domain_create_response.xml");
  }

  @Test
  public void testSuccess_eapFee_afterEntireSchedule() throws Exception {
    persistContactsAndHosts();
    persistResource(Registry.get("tld").asBuilder()
        .setEapFeeSchedule(ImmutableSortedMap.of(
            START_OF_TIME, Money.of(USD, 0),
            clock.nowUtc().minusDays(2), Money.of(USD, 100),
            clock.nowUtc().minusDays(1), Money.of(USD, 0)))
        .build());
    doSuccessfulTest("tld", "domain_create_response.xml");
  }

  @Test
  public void testFailure_flags_feeMismatch() throws Exception {
    persistContactsAndHosts();
    setEppInput("domain_create_flags.xml", ImmutableMap.of("FEE", "12"));
    thrown.expect(FeesMismatchException.class);
    runFlow();
  }

  @Test
  public void testSuccess_flags() throws Exception {
    persistContactsAndHosts();
    setEppInput("domain_create_flags.xml", ImmutableMap.of("FEE", "42"));
    thrown.expect(TestExtraLogicManagerSuccessException.class, "flag1,flag2");
    runFlow();
  }
}<|MERGE_RESOLUTION|>--- conflicted
+++ resolved
@@ -171,12 +171,8 @@
     Money cost = getPricesForDomainName(getUniqueIdFromCommand(), clock.nowUtc()).isPremium()
         ? Money.of(USD, 200)
         : Money.of(USD, 26);
-<<<<<<< HEAD
-    Money eapFee = Registry.get(domainTld).getEapFeeFor(clock.nowUtc()).getCost();
-=======
     Money eapFee = Money.of(Registry.get(domainTld).getCurrency(),
         Registry.get(domainTld).getEapFeeFor(clock.nowUtc()).getCost());
->>>>>>> 9dceb574
 
     DateTime billingTime = isAnchorTenant
         ? clock.nowUtc().plus(Registry.get(domainTld).getAnchorTenantAddGracePeriodLength())
@@ -216,36 +212,6 @@
             .setParent(historyEntry)
             .build();
 
-<<<<<<< HEAD
-    ImmutableSet<BillingEvent> billingEvents = ImmutableSet.of(
-        createBillingEvent, renewBillingEvent);
-
-    // If EAP is applied, a billing event for EAP should be present.
-    if (!eapFee.isZero()) {
-      ImmutableSet<BillingEvent.Flag> eapFlags =
-          isAnchorTenant
-              ? ImmutableSet.of(BillingEvent.Flag.ANCHOR_TENANT, BillingEvent.Flag.EAP)
-              : ImmutableSet.of(BillingEvent.Flag.EAP);
-      BillingEvent.OneTime eapBillingEvent =
-          new BillingEvent.OneTime.Builder()
-              .setReason(Reason.CREATE)
-              .setTargetId(getUniqueIdFromCommand())
-              .setClientId("TheRegistrar")
-              .setCost(eapFee)
-              .setPeriodYears(2)
-              .setEventTime(clock.nowUtc())
-              .setBillingTime(billingTime)
-              .setFlags(eapFlags)
-              .setParent(historyEntry)
-              .build();
-      billingEvents = ImmutableSet.<BillingEvent>builder()
-          .addAll(billingEvents)
-          .add(eapBillingEvent)
-          .build();
-    }
-    assertBillingEvents(billingEvents);
-    
-=======
     ImmutableSet.Builder<BillingEvent> expectedBillingEvents =
         new ImmutableSet.Builder<BillingEvent>().add(createBillingEvent).add(renewBillingEvent);
 
@@ -266,7 +232,6 @@
     }
     assertBillingEvents(expectedBillingEvents.build());
 
->>>>>>> 9dceb574
     assertGracePeriods(
         domain.getGracePeriods(),
         ImmutableMap.of(
