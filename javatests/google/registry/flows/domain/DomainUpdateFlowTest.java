// Copyright 2016 The Domain Registry Authors. All Rights Reserved.
//
// Licensed under the Apache License, Version 2.0 (the "License");
// you may not use this file except in compliance with the License.
// You may obtain a copy of the License at
//
//     http://www.apache.org/licenses/LICENSE-2.0
//
// Unless required by applicable law or agreed to in writing, software
// distributed under the License is distributed on an "AS IS" BASIS,
// WITHOUT WARRANTIES OR CONDITIONS OF ANY KIND, either express or implied.
// See the License for the specific language governing permissions and
// limitations under the License.

package google.registry.flows.domain;

import static com.google.common.collect.Sets.union;
import static com.google.common.io.BaseEncoding.base16;
import static com.google.common.truth.Truth.assertThat;
<<<<<<< HEAD
import static google.registry.model.EppResourceUtils.loadByUniqueId;
=======
import static google.registry.model.EppResourceUtils.loadByForeignKey;
>>>>>>> 9dceb574
import static google.registry.model.ofy.ObjectifyService.ofy;
import static google.registry.testing.DatastoreHelper.assertBillingEvents;
import static google.registry.testing.DatastoreHelper.assertNoBillingEvents;
import static google.registry.testing.DatastoreHelper.createTld;
import static google.registry.testing.DatastoreHelper.createTlds;
import static google.registry.testing.DatastoreHelper.getOnlyHistoryEntryOfType;
import static google.registry.testing.DatastoreHelper.newDomainResource;
import static google.registry.testing.DatastoreHelper.persistActiveContact;
import static google.registry.testing.DatastoreHelper.persistActiveDomain;
import static google.registry.testing.DatastoreHelper.persistActiveHost;
import static google.registry.testing.DatastoreHelper.persistActiveSubordinateHost;
import static google.registry.testing.DatastoreHelper.persistDeletedDomain;
import static google.registry.testing.DatastoreHelper.persistPremiumList;
import static google.registry.testing.DatastoreHelper.persistResource;
import static google.registry.testing.DomainResourceSubject.assertAboutDomains;
import static google.registry.testing.HistoryEntrySubject.assertAboutHistoryEntries;
import static google.registry.testing.TaskQueueHelper.assertDnsTasksEnqueued;
import static org.joda.money.CurrencyUnit.USD;

import com.google.common.collect.ImmutableList;
import com.google.common.collect.ImmutableMap;
import com.google.common.collect.ImmutableSet;
import com.googlecode.objectify.Key;
import google.registry.flows.EppException.UnimplementedExtensionException;
import google.registry.flows.EppRequestSource;
import google.registry.flows.ResourceFlowTestCase;
import google.registry.flows.ResourceFlowUtils.ResourceDoesNotExistException;
import google.registry.flows.ResourceFlowUtils.ResourceNotOwnedException;
import google.registry.flows.domain.DomainFlowUtils.DuplicateContactForRoleException;
import google.registry.flows.domain.DomainFlowUtils.EmptySecDnsUpdateException;
import google.registry.flows.domain.DomainFlowUtils.FeesMismatchException;
import google.registry.flows.domain.DomainFlowUtils.FeesRequiredForNonFreeUpdateException;
import google.registry.flows.domain.DomainFlowUtils.LinkedResourceInPendingDeleteProhibitsOperationException;
import google.registry.flows.domain.DomainFlowUtils.LinkedResourcesDoNotExistException;
import google.registry.flows.domain.DomainFlowUtils.MaxSigLifeChangeNotSupportedException;
import google.registry.flows.domain.DomainFlowUtils.MissingAdminContactException;
import google.registry.flows.domain.DomainFlowUtils.MissingContactTypeException;
import google.registry.flows.domain.DomainFlowUtils.MissingTechnicalContactException;
import google.registry.flows.domain.DomainFlowUtils.NameserversNotAllowedException;
import google.registry.flows.domain.DomainFlowUtils.NameserversNotSpecifiedException;
import google.registry.flows.domain.DomainFlowUtils.NotAuthorizedForTldException;
import google.registry.flows.domain.DomainFlowUtils.RegistrantNotAllowedException;
import google.registry.flows.domain.DomainFlowUtils.SecDnsAllUsageException;
import google.registry.flows.domain.DomainFlowUtils.TooManyDsRecordsException;
import google.registry.flows.domain.DomainFlowUtils.TooManyNameserversException;
import google.registry.flows.domain.DomainFlowUtils.UrgentAttributeNotSupportedException;
import google.registry.flows.exceptions.AddRemoveSameValueEppException;
import google.registry.flows.exceptions.OnlyToolCanPassMetadataException;
import google.registry.flows.exceptions.ResourceHasClientUpdateProhibitedException;
import google.registry.flows.exceptions.ResourceStatusProhibitsOperationException;
import google.registry.flows.exceptions.StatusNotClientSettableException;
import google.registry.model.billing.BillingEvent;
import google.registry.model.billing.BillingEvent.Reason;
import google.registry.model.contact.ContactResource;
import google.registry.model.domain.DesignatedContact;
import google.registry.model.domain.DesignatedContact.Type;
import google.registry.model.domain.DomainResource;
import google.registry.model.domain.GracePeriod;
import google.registry.model.domain.TestExtraLogicManager;
import google.registry.model.domain.TestExtraLogicManager.TestExtraLogicManagerSuccessException;
import google.registry.model.domain.rgp.GracePeriodStatus;
import google.registry.model.domain.secdns.DelegationSignerData;
import google.registry.model.eppcommon.StatusValue;
import google.registry.model.host.HostResource;
import google.registry.model.registrar.Registrar;
import google.registry.model.registry.Registry;
import google.registry.model.reporting.HistoryEntry;
import org.joda.money.Money;
import org.joda.time.DateTime;
import org.junit.Before;
import org.junit.Test;

/** Unit tests for {@link DomainUpdateFlow}. */
public class DomainUpdateFlowTest extends ResourceFlowTestCase<DomainUpdateFlow, DomainResource> {

  private static final DelegationSignerData SOME_DSDATA =
      DelegationSignerData.create(1, 2, 3, new byte[]{0, 1, 2});

  ContactResource sh8013Contact;
  ContactResource mak21Contact;
  ContactResource unusedContact;
  HistoryEntry historyEntryDomainCreate;

  public DomainUpdateFlowTest() {
    // Note that "domain_update.xml" tests adding and removing the same contact type.
    setEppInput("domain_update.xml");
  }

  @Before
  public void initDomainTest() {
    createTlds("tld", "flags");
    // Super-hack premium list: The domain name has to be of the form feetype-amount for the
    // test extra logic manager to be happy. So we use domain name "renew-0" to designate a premium
    // name with a zero-cost update. This has nothing to do with renewals -- we just need to use a
    // valid fee type.
    persistResource(
        Registry.get("flags").asBuilder()
            .setPremiumList(persistPremiumList("flags", "renew-0,USD 100"))
            .build());
    // For flags extension tests.
    RegistryExtraFlowLogicProxy.setOverride("flags", TestExtraLogicManager.class);
  }

  private void persistReferencedEntities() {
    for (int i = 1; i <= 14; ++i) {
      persistActiveHost(String.format("ns%d.example.foo", i));
    }
    sh8013Contact = persistActiveContact("sh8013");
    mak21Contact = persistActiveContact("mak21");
    unusedContact = persistActiveContact("unused");
  }

  private DomainResource persistDomain() throws Exception {
    HostResource host = loadByForeignKey(HostResource.class, "ns1.example.foo", clock.nowUtc());
    DomainResource domain = persistResource(
        newDomainResource(getUniqueIdFromCommand()).asBuilder()
            .setContacts(ImmutableSet.of(
                DesignatedContact.create(Type.TECH, Key.create(sh8013Contact)),
                DesignatedContact.create(Type.ADMIN, Key.create(unusedContact))))
            .setNameservers(ImmutableSet.of(Key.create(host)))
            .build());
    historyEntryDomainCreate = persistResource(
        new HistoryEntry.Builder()
            .setType(HistoryEntry.Type.DOMAIN_CREATE)
            .setParent(domain)
            .build());
    clock.advanceOneMilli();
    return domain;
  }

  private void doSuccessfulTest() throws Exception {
    assertTransactionalFlow(true);
    runFlowAssertResponse(readFile("domain_update_response.xml"));
    // Check that the domain was updated. These values came from the xml.
    assertAboutDomains().that(reloadResourceByForeignKey())
        .hasStatusValue(StatusValue.CLIENT_HOLD).and()
        .hasAuthInfoPwd("2BARfoo").and()
        .hasOneHistoryEntryEachOfTypes(
            HistoryEntry.Type.DOMAIN_CREATE,
            HistoryEntry.Type.DOMAIN_UPDATE);
    assertNoBillingEvents();
    assertDnsTasksEnqueued("example.tld");
  }

  @Test
  public void testDryRun() throws Exception {
    persistReferencedEntities();
    persistDomain();
    dryRunFlowAssertResponse(readFile("domain_update_response.xml"));
  }

  @Test
  public void testSuccess() throws Exception {
    persistReferencedEntities();
    persistDomain();
    doSuccessfulTest();
  }

  private void doSunrushAddTest(
      BillingEvent.OneTime sunrushAddBillingEvent,
      UserPrivileges userPrivileges,
      DateTime addExpirationTime) throws Exception {
    // The billing event for the original sunrush add should already exist; check for it now to
    // avoid a confusing assertBillingEvents() later if it doesn't exist.
    assertBillingEvents(sunrushAddBillingEvent);

    runFlowAssertResponse(
        CommitMode.LIVE, userPrivileges, readFile("domain_update_response.xml"));

    // Verify that the domain now has the new nameserver and is in the add grace period.
    DomainResource resource = reloadResourceByForeignKey();
    HistoryEntry historyEntryDomainUpdate =
        getOnlyHistoryEntryOfType(resource, HistoryEntry.Type.DOMAIN_UPDATE);
    assertThat(resource.getNameservers()).containsExactly(
        Key.create(
<<<<<<< HEAD
            loadByUniqueId(HostResource.class, "ns2.example.foo", clock.nowUtc())));
=======
            loadByForeignKey(HostResource.class, "ns2.example.foo", clock.nowUtc())));
>>>>>>> 9dceb574
    BillingEvent.OneTime regularAddBillingEvent = new BillingEvent.OneTime.Builder()
        .setReason(Reason.CREATE)
        .setTargetId("example.tld")
        .setClientId("TheRegistrar")
        .setCost(Money.of(USD, 50))
        .setPeriodYears(4)
        .setEventTime(clock.nowUtc())
        .setBillingTime(addExpirationTime)
        .setParent(historyEntryDomainUpdate)
        .build();
    assertBillingEvents(
        sunrushAddBillingEvent,
        // There should be a cancellation for the original sunrush add billing event.
        new BillingEvent.Cancellation.Builder()
            .setReason(Reason.CREATE)
            .setTargetId("example.tld")
            .setClientId("TheRegistrar")
            .setEventTime(clock.nowUtc())
            .setBillingTime(sunrushAddBillingEvent.getBillingTime())
            .setOneTimeEventKey(Key.create(sunrushAddBillingEvent))
            .setParent(historyEntryDomainUpdate)
            .build(),
        regularAddBillingEvent);
    assertGracePeriods(
        resource.getGracePeriods(),
        ImmutableMap.of(
            GracePeriod.create(GracePeriodStatus.ADD, addExpirationTime, "TheRegistrar", null),
            regularAddBillingEvent));
  }

  private BillingEvent.OneTime getSunrushAddBillingEvent(DateTime billingTime) {
    return new BillingEvent.OneTime.Builder()
        .setReason(Reason.CREATE)
        .setTargetId("example.tld")
        .setClientId("TheRegistrar")
        .setCost(Money.of(USD, 50))
        .setPeriodYears(4)
        .setEventTime(billingTime.minusDays(30))
        .setBillingTime(billingTime)
        .setParent(historyEntryDomainCreate)
        .build();
  }

  @Test
  public void testSuccess_sunrushAddGracePeriod() throws Exception {
    setEppInput("domain_update_add_nameserver.xml");
    persistReferencedEntities();
    persistDomain();
    BillingEvent.OneTime sunrushAddBillingEvent = persistResource(
            getSunrushAddBillingEvent(clock.nowUtc().plusDays(20)));
    // Modify domain so it has no nameservers and is in the sunrush add grace period.
    persistResource(
        reloadResourceByForeignKey().asBuilder()
            .setNameservers(null)
            .addGracePeriod(GracePeriod.forBillingEvent(
                GracePeriodStatus.SUNRUSH_ADD, sunrushAddBillingEvent))
            .build());
    clock.advanceOneMilli();
    doSunrushAddTest(
        sunrushAddBillingEvent,
        UserPrivileges.NORMAL,
        clock.nowUtc().plus(Registry.get("tld").getAddGracePeriodLength()));
  }

  @Test
  public void testSuccess_truncatedSunrushAddGracePeriod() throws Exception {
    setEppInput("domain_update_add_nameserver.xml");
    persistReferencedEntities();
    persistDomain();
    DateTime billingTime = clock.nowUtc().plusDays(2);
    BillingEvent.OneTime sunrushAddBillingEvent =
        persistResource(getSunrushAddBillingEvent(billingTime));
    // Modify domain so it has no nameservers and is in the sunrush add grace period, but make sure
    // that grace period only has a couple days left so that the resultant add grace period will get
    // truncated.
    persistResource(
        reloadResourceByForeignKey().asBuilder()
            .setNameservers(null)
            .addGracePeriod(GracePeriod.forBillingEvent(
                GracePeriodStatus.SUNRUSH_ADD, sunrushAddBillingEvent))
            .build());
    clock.advanceOneMilli();
    doSunrushAddTest(sunrushAddBillingEvent, UserPrivileges.NORMAL, billingTime);
  }

  @Test
  public void testSuccess_sunrushAddGracePeriodRemoveServerHold() throws Exception {
    setEppInput("domain_update_remove_server_hold.xml");
    persistReferencedEntities();
    persistDomain();
    BillingEvent.OneTime sunrushAddBillingEvent =
        persistResource(getSunrushAddBillingEvent(clock.nowUtc().plusDays(20)));
    // Modify domain so that it is in the sunrush add grace period, has nameservers, but has a
    // serverHold on it.
    persistResource(
<<<<<<< HEAD
        reloadResourceByUniqueId().asBuilder()
            .setNameservers(ImmutableSet.of(Key.create(
                loadByUniqueId(HostResource.class, "ns2.example.foo", clock.nowUtc()))))
=======
        reloadResourceByForeignKey().asBuilder()
            .setNameservers(ImmutableSet.of(Key.create(
                loadByForeignKey(HostResource.class, "ns2.example.foo", clock.nowUtc()))))
>>>>>>> 9dceb574
            .addGracePeriod(GracePeriod.forBillingEvent(
                GracePeriodStatus.SUNRUSH_ADD, sunrushAddBillingEvent))
            .addStatusValue(StatusValue.SERVER_HOLD)
            .build());
    clock.advanceOneMilli();
    doSunrushAddTest(
        sunrushAddBillingEvent,
        UserPrivileges.SUPERUSER,
        clock.nowUtc().plus(Registry.get("tld").getAddGracePeriodLength()));
  }

  @Test
  public void testSuccess_sunrushAddGracePeriodRemoveClientHold() throws Exception {
    setEppInput("domain_update_remove_client_hold.xml");
    persistReferencedEntities();
    persistDomain();
    BillingEvent.OneTime sunrushAddBillingEvent =
        persistResource(getSunrushAddBillingEvent(clock.nowUtc().plusDays(20)));
    // Modify domain so that it is in the sunrush add grace period, has nameservers, but has a
    // serverHold on it.
    persistResource(
<<<<<<< HEAD
        reloadResourceByUniqueId().asBuilder()
            .setNameservers(ImmutableSet.of(Key.create(
                loadByUniqueId(HostResource.class, "ns2.example.foo", clock.nowUtc()))))
=======
        reloadResourceByForeignKey().asBuilder()
            .setNameservers(ImmutableSet.of(Key.create(
                loadByForeignKey(HostResource.class, "ns2.example.foo", clock.nowUtc()))))
>>>>>>> 9dceb574
            .addGracePeriod(GracePeriod.forBillingEvent(
                GracePeriodStatus.SUNRUSH_ADD, sunrushAddBillingEvent))
            .addStatusValue(StatusValue.CLIENT_HOLD)
            .build());
    clock.advanceOneMilli();
    doSunrushAddTest(
        sunrushAddBillingEvent,
        UserPrivileges.NORMAL,
        clock.nowUtc().plus(Registry.get("tld").getAddGracePeriodLength()));
  }

  @Test
  public void testSuccess_sunrushAddGracePeriodRemainsBecauseOfServerHold() throws Exception {
    setEppInput("domain_update_add_nameserver.xml");
    persistReferencedEntities();
    persistDomain();
    DateTime endOfGracePeriod = clock.nowUtc().plusDays(20);
    BillingEvent.OneTime sunrushAddBillingEvent =
        persistResource(getSunrushAddBillingEvent(endOfGracePeriod));
    // Modify domain so it has no nameservers and is in the sunrush add grace period, but also has a
    // server hold on it that will prevent the sunrush add grace period from being removed.
    persistResource(
        reloadResourceByForeignKey().asBuilder()
            .setNameservers(null)
            .addGracePeriod(GracePeriod.forBillingEvent(
                GracePeriodStatus.SUNRUSH_ADD, sunrushAddBillingEvent))
            .addStatusValue(StatusValue.SERVER_HOLD)
            .build());
    clock.advanceOneMilli();
    runFlowAssertResponse(
        CommitMode.LIVE, UserPrivileges.NORMAL, readFile("domain_update_response.xml"));
    // Verify that the domain is still in the sunrush add grace period.
    assertGracePeriods(
        reloadResourceByForeignKey().getGracePeriods(),
        ImmutableMap.of(
            GracePeriod.create(
                GracePeriodStatus.SUNRUSH_ADD, endOfGracePeriod, "TheRegistrar", null),
            sunrushAddBillingEvent));
  }

  private void modifyDomainToHave13Nameservers() throws Exception {
    ImmutableSet.Builder<Key<HostResource>> nameservers = new ImmutableSet.Builder<>();
    for (int i = 1; i < 15; i++) {
      if (i != 2) { // Skip 2 since that's the one that the tests will add.
<<<<<<< HEAD
        nameservers.add(Key.create(loadByUniqueId(
=======
        nameservers.add(Key.create(loadByForeignKey(
>>>>>>> 9dceb574
            HostResource.class, String.format("ns%d.example.foo", i), clock.nowUtc())));
      }
    }
    persistResource(
        reloadResourceByForeignKey().asBuilder()
            .setNameservers(nameservers.build())
            .build());
    clock.advanceOneMilli();
  }

  @Test
  public void testSuccess_maxNumberOfNameservers() throws Exception {
    persistReferencedEntities();
    persistDomain();
    // Modify domain to have 13 nameservers. We will then remove one and add one in the test.
    modifyDomainToHave13Nameservers();
    doSuccessfulTest();
  }

  @Test
  public void testSuccess_addAndRemoveLargeNumberOfNameserversAndContacts() throws Exception {
    persistReferencedEntities();
    persistDomain();
    setEppInput("domain_update_max_everything.xml");
    // Create 26 hosts and 8 contacts. Start the domain with half of them.
    ImmutableSet.Builder<Key<HostResource>> nameservers = new ImmutableSet.Builder<>();
    for (int i = 0; i < 26; i++) {
      HostResource host = persistActiveHost(String.format("max_test_%d.example.tld", i));
      if (i < 13) {
        nameservers.add(Key.create(host));
      }
    }
    ImmutableList.Builder<DesignatedContact> contactsBuilder = new ImmutableList.Builder<>();
    for (int i = 0; i < 8; i++) {
      contactsBuilder.add(
          DesignatedContact.create(
              DesignatedContact.Type.values()[i % 4],
              Key.create(persistActiveContact(String.format("max_test_%d", i)))));
    }
    ImmutableList<DesignatedContact> contacts = contactsBuilder.build();
    persistResource(
        reloadResourceByForeignKey().asBuilder()
            .setNameservers(nameservers.build())
            .setContacts(ImmutableSet.copyOf(contacts.subList(0, 3)))
            .setRegistrant(contacts.get(3).getContactKey())
            .build());
    clock.advanceOneMilli();
    assertTransactionalFlow(true);
    runFlowAssertResponse(readFile("domain_update_response.xml"));
    DomainResource domain = reloadResourceByForeignKey();
    assertAboutDomains().that(domain)
        .hasOneHistoryEntryEachOfTypes(
            HistoryEntry.Type.DOMAIN_CREATE,
            HistoryEntry.Type.DOMAIN_UPDATE);
    assertThat(domain.getNameservers()).hasSize(13);
    // getContacts does not return contacts of type REGISTRANT, so check these separately.
    assertThat(domain.getContacts()).hasSize(3);
    assertThat(ofy().load().key(domain.getRegistrant()).now().getContactId())
        .isEqualTo("max_test_7");
    assertNoBillingEvents();
    assertDnsTasksEnqueued("example.tld");
  }

  @Test
  public void testSuccess_metadata() throws Exception {
    eppRequestSource = EppRequestSource.TOOL;
    setEppInput("domain_update_metadata.xml");
    persistReferencedEntities();
    persistDomain();
    runFlow();
    DomainResource domain = reloadResourceByForeignKey();
    assertAboutDomains().that(domain)
        .hasOneHistoryEntryEachOfTypes(
            HistoryEntry.Type.DOMAIN_CREATE,
            HistoryEntry.Type.DOMAIN_UPDATE);
    assertAboutHistoryEntries()
        .that(getOnlyHistoryEntryOfType(domain, HistoryEntry.Type.DOMAIN_UPDATE))
        .hasMetadataReason("domain-update-test").and()
        .hasMetadataRequestedByRegistrar(true);
  }

  @Test
  public void testSuccess_metadataNotFromTool() throws Exception {
    thrown.expect(OnlyToolCanPassMetadataException.class);
    setEppInput("domain_update_metadata.xml");
    persistReferencedEntities();
    persistDomain();
    runFlow();
  }

  @Test
  public void testSuccess_removeContact() throws Exception {
    setEppInput("domain_update_remove_contact.xml");
    persistReferencedEntities();
    persistDomain();
    doSuccessfulTest();
  }

  @Test
  public void testSuccess_addAndRemoveSubordinateHostNameservers() throws Exception {
    // Test that operations involving subordinate hosts as nameservers do not change the subordinate
    // host relationship itself.
    setEppInput("domain_update_subordinate_hosts.xml");
    persistReferencedEntities();
    DomainResource domain = persistDomain();
    HostResource existingHost = persistActiveSubordinateHost("ns1.example.tld", domain);
    HostResource addedHost = persistActiveSubordinateHost("ns2.example.tld", domain);
    domain = persistResource(domain.asBuilder()
        .addSubordinateHost("ns1.example.tld")
        .addSubordinateHost("ns2.example.tld")
        .setNameservers(ImmutableSet.of(Key.create(
<<<<<<< HEAD
            loadByUniqueId(HostResource.class, "ns1.example.tld", clock.nowUtc()))))
=======
            loadByForeignKey(HostResource.class, "ns1.example.tld", clock.nowUtc()))))
>>>>>>> 9dceb574
        .build());
    clock.advanceOneMilli();
    assertTransactionalFlow(true);
    runFlowAssertResponse(readFile("domain_update_response.xml"));
<<<<<<< HEAD
    domain = reloadResourceByUniqueId();
    assertThat(domain.getNameservers()).containsExactly(Key.create(addedHost));
    assertThat(domain.getSubordinateHosts()).containsExactly("ns1.example.tld", "ns2.example.tld");
    existingHost = loadByUniqueId(HostResource.class, "ns1.example.tld", clock.nowUtc());
    addedHost = loadByUniqueId(HostResource.class, "ns2.example.tld", clock.nowUtc());
=======
    domain = reloadResourceByForeignKey();
    assertThat(domain.getNameservers()).containsExactly(Key.create(addedHost));
    assertThat(domain.getSubordinateHosts()).containsExactly("ns1.example.tld", "ns2.example.tld");
    existingHost = loadByForeignKey(HostResource.class, "ns1.example.tld", clock.nowUtc());
    addedHost = loadByForeignKey(HostResource.class, "ns2.example.tld", clock.nowUtc());
>>>>>>> 9dceb574
    assertThat(existingHost.getSuperordinateDomain()).isEqualTo(Key.create(domain));
    assertThat(addedHost.getSuperordinateDomain()).isEqualTo(Key.create(domain));
  }

  @Test
  public void testSuccess_registrantMovedToTechContact() throws Exception {
    setEppInput("domain_update_registrant_to_tech.xml");
    persistReferencedEntities();
    ContactResource sh8013 = loadByForeignKey(ContactResource.class, "sh8013", clock.nowUtc());
    persistResource(
        newDomainResource(getUniqueIdFromCommand()).asBuilder()
            .setRegistrant(Key.create(sh8013))
            .build());
    clock.advanceOneMilli();
    runFlowAssertResponse(readFile("domain_update_response.xml"));
  }

  @Test
  public void testSuccess_multipleReferencesToSameContactRemoved() throws Exception {
    setEppInput("domain_update_remove_multiple_contacts.xml");
    persistReferencedEntities();
<<<<<<< HEAD
    ContactResource sh8013 = loadByUniqueId(ContactResource.class, "sh8013", clock.nowUtc());
=======
    ContactResource sh8013 = loadByForeignKey(ContactResource.class, "sh8013", clock.nowUtc());
>>>>>>> 9dceb574
    Key<ContactResource> sh8013Key = Key.create(sh8013);
    persistResource(
        newDomainResource(getUniqueIdFromCommand()).asBuilder()
            .setRegistrant(sh8013Key)
            .setContacts(ImmutableSet.of(
                DesignatedContact.create(Type.ADMIN, sh8013Key),
                DesignatedContact.create(Type.BILLING, sh8013Key),
                DesignatedContact.create(Type.TECH, sh8013Key)))
            .build());
    clock.advanceOneMilli();
    runFlowAssertResponse(readFile("domain_update_response.xml"));
  }

  @Test
  public void testSuccess_removeClientUpdateProhibited() throws Exception {
    persistReferencedEntities();
    persistResource(
        persistDomain().asBuilder()
            .setStatusValues(ImmutableSet.of(StatusValue.CLIENT_UPDATE_PROHIBITED))
            .build());
    clock.advanceOneMilli();
    runFlow();
    assertAboutDomains().that(reloadResourceByForeignKey())
        .doesNotHaveStatusValue(StatusValue.CLIENT_UPDATE_PROHIBITED);
  }

  private void doSecDnsSuccessfulTest(
      String xmlFilename,
      ImmutableSet<DelegationSignerData> originalDsData,
      ImmutableSet<DelegationSignerData> expectedDsData)
      throws Exception {
    setEppInput(xmlFilename);
    persistResource(
        newDomainResource(getUniqueIdFromCommand()).asBuilder()
            .setDsData(originalDsData)
            .build());
    assertTransactionalFlow(true);
    clock.advanceOneMilli();
    runFlowAssertResponse(readFile("domain_update_response.xml"));
    DomainResource resource = reloadResourceByForeignKey();
    assertAboutDomains().that(resource)
        .hasOnlyOneHistoryEntryWhich()
        .hasType(HistoryEntry.Type.DOMAIN_UPDATE);
    assertThat(resource.getDsData()).isEqualTo(expectedDsData);
    assertDnsTasksEnqueued("example.tld");
  }

  @Test
  public void testSuccess_secDnsAdd() throws Exception {
    doSecDnsSuccessfulTest(
        "domain_update_dsdata_add.xml",
        null,
        ImmutableSet.of(DelegationSignerData.create(
            12346, 3, 1, base16().decode("38EC35D5B3A34B44C39B"))));
  }

  @Test
  public void testSuccess_secDnsAddPreservesExisting() throws Exception {
    doSecDnsSuccessfulTest(
        "domain_update_dsdata_add.xml",
        ImmutableSet.of(SOME_DSDATA),
        ImmutableSet.of(SOME_DSDATA, DelegationSignerData.create(
            12346, 3, 1, base16().decode("38EC35D5B3A34B44C39B"))));
  }

  @Test
  public void testSuccess_secDnsAddToMaxRecords() throws Exception {
    ImmutableSet.Builder<DelegationSignerData> builder = new ImmutableSet.Builder<>();
    for (int i = 0; i < 7; ++i) {
      builder.add(DelegationSignerData.create(i, 2, 3, new byte[]{0, 1, 2}));
    }
    ImmutableSet<DelegationSignerData> commonDsData = builder.build();

    doSecDnsSuccessfulTest(
        "domain_update_dsdata_add.xml",
        commonDsData,
        ImmutableSet.copyOf(
            union(commonDsData, ImmutableSet.of(DelegationSignerData.create(
                12346, 3, 1, base16().decode("38EC35D5B3A34B44C39B"))))));
  }

  @Test
  public void testSuccess_secDnsRemove() throws Exception {
    doSecDnsSuccessfulTest(
        "domain_update_dsdata_rem.xml",
        ImmutableSet.of(SOME_DSDATA, DelegationSignerData.create(
            12346, 3, 1, base16().decode("38EC35D5B3A34B44C39B"))),
        ImmutableSet.of(SOME_DSDATA));
  }

  @Test
  public void testSuccess_secDnsRemoveAll() throws Exception {
    // As an aside, this test also validates that it's ok to set the 'urgent' attribute to false.
    doSecDnsSuccessfulTest(
        "domain_update_dsdata_rem_all.xml",
        ImmutableSet.of(SOME_DSDATA, DelegationSignerData.create(
            12346, 3, 1, base16().decode("38EC35D5B3A34B44C39B"))),
        ImmutableSet.<DelegationSignerData>of());
  }

  @Test
  public void testSuccess_secDnsAddRemove() throws Exception {
    doSecDnsSuccessfulTest(
        "domain_update_dsdata_add_rem.xml",
        ImmutableSet.of(SOME_DSDATA, DelegationSignerData.create(
            12345, 3, 1, base16().decode("38EC35D5B3A34B33C99B"))),
        ImmutableSet.of(SOME_DSDATA, DelegationSignerData.create(
            12346, 3, 1, base16().decode("38EC35D5B3A34B44C39B"))));
  }

  @Test
  public void testSuccess_secDnsAddRemoveToMaxRecords() throws Exception {
    ImmutableSet.Builder<DelegationSignerData> builder = new ImmutableSet.Builder<>();
    for (int i = 0; i < 7; ++i) {
      builder.add(DelegationSignerData.create(i, 2, 3, new byte[]{0, 1, 2}));
    }
    ImmutableSet<DelegationSignerData> commonDsData = builder.build();

    doSecDnsSuccessfulTest(
        "domain_update_dsdata_add_rem.xml",
        ImmutableSet.copyOf(
            union(commonDsData, ImmutableSet.of(DelegationSignerData.create(
                12345, 3, 1, base16().decode("38EC35D5B3A34B33C99B"))))),
        ImmutableSet.copyOf(
            union(commonDsData, ImmutableSet.of(DelegationSignerData.create(
                12346, 3, 1, base16().decode("38EC35D5B3A34B44C39B"))))));
  }

  @Test
  public void testSuccess_secDnsAddRemoveSame() throws Exception {
    // Adding and removing the same dsData is a no-op because removes are processed first.
    doSecDnsSuccessfulTest(
        "domain_update_dsdata_add_rem_same.xml",
        ImmutableSet.of(SOME_DSDATA, DelegationSignerData.create(
            12345, 3, 1, base16().decode("38EC35D5B3A34B33C99B"))),
        ImmutableSet.of(SOME_DSDATA, DelegationSignerData.create(
            12345, 3, 1, base16().decode("38EC35D5B3A34B33C99B"))));
  }

  @Test
  public void testSuccess_secDnsRemoveAlreadyNotThere() throws Exception {
    // Removing a dsData that isn't there is a no-op.
    doSecDnsSuccessfulTest(
        "domain_update_dsdata_rem.xml",
        ImmutableSet.of(SOME_DSDATA),
        ImmutableSet.of(SOME_DSDATA));
  }

  public void doServerStatusBillingTest(String xmlFilename, boolean isBillable) throws Exception {
    setEppInput(xmlFilename);
    clock.advanceOneMilli();
    runFlowAssertResponse(
        CommitMode.LIVE,
        UserPrivileges.SUPERUSER,
        readFile("domain_update_response.xml"));

     if (isBillable) {
       assertBillingEvents(
           new BillingEvent.OneTime.Builder()
               .setReason(Reason.SERVER_STATUS)
               .setTargetId("example.tld")
               .setClientId("TheRegistrar")
               .setCost(Money.of(USD, 19))
               .setEventTime(clock.nowUtc())
               .setBillingTime(clock.nowUtc())
               .setParent(getOnlyHistoryEntryOfType(
                   reloadResourceByForeignKey(), HistoryEntry.Type.DOMAIN_UPDATE))
               .build());
     } else {
       assertNoBillingEvents();
     }
  }

  @Test
  public void testSuccess_addServerStatusBillingEvent() throws Exception {
    eppRequestSource = EppRequestSource.TOOL;
    persistReferencedEntities();
    persistDomain();
    doServerStatusBillingTest("domain_update_add_server_status.xml", true);
  }

  @Test
  public void testSuccess_noBillingOnPreExistingServerStatus() throws Exception {
    eppRequestSource = EppRequestSource.TOOL;
    DomainResource addStatusDomain = persistActiveDomain(getUniqueIdFromCommand());
    persistResource(
        addStatusDomain.asBuilder()
            .addStatusValue(StatusValue.SERVER_RENEW_PROHIBITED)
            .build());
    doServerStatusBillingTest("domain_update_add_server_status.xml", false);
  }

  @Test
  public void testSuccess_removeServerStatusBillingEvent() throws Exception {
    eppRequestSource = EppRequestSource.TOOL;
    persistReferencedEntities();
    DomainResource removeStatusDomain = persistDomain();
    persistResource(
        removeStatusDomain.asBuilder()
            .addStatusValue(StatusValue.SERVER_RENEW_PROHIBITED)
            .build());
    doServerStatusBillingTest("domain_update_remove_server_status.xml", true);
  }

  @Test
  public void testSuccess_changeServerStatusBillingEvent() throws Exception {
    eppRequestSource = EppRequestSource.TOOL;
    persistReferencedEntities();
    DomainResource changeStatusDomain = persistDomain();
    persistResource(
        changeStatusDomain.asBuilder()
            .addStatusValue(StatusValue.SERVER_RENEW_PROHIBITED)
            .build());
    doServerStatusBillingTest("domain_update_change_server_status.xml", true);
  }

  @Test
  public void testSuccess_noBillingEventOnNonServerStatusChange() throws Exception {
    persistActiveDomain(getUniqueIdFromCommand());
    doServerStatusBillingTest("domain_update_add_non_server_status.xml", false);
  }

  @Test
  public void testSuccess_noBillingEventOnServerHoldStatusChange() throws Exception {
    persistActiveDomain(getUniqueIdFromCommand());
    doServerStatusBillingTest("domain_update_add_server_hold_status.xml", false);
  }

  @Test
  public void testSuccess_noBillingEventOnServerStatusChangeNotFromRegistrar() throws Exception {
    eppRequestSource = EppRequestSource.TOOL;
    persistActiveDomain(getUniqueIdFromCommand());
    doServerStatusBillingTest("domain_update_add_server_status_non_registrar.xml", false);
  }

  @Test
  public void testSuccess_superuserClientUpdateProhibited() throws Exception {
    setEppInput("domain_update_add_server_hold_status.xml");
    persistReferencedEntities();
    persistResource(
        persistActiveDomain(getUniqueIdFromCommand()).asBuilder()
            .setStatusValues(ImmutableSet.of(StatusValue.CLIENT_UPDATE_PROHIBITED))
            .build());
    clock.advanceOneMilli();
    runFlowAssertResponse(
        CommitMode.LIVE,
        UserPrivileges.SUPERUSER,
        readFile("domain_update_response.xml"));
    assertAboutDomains().that(reloadResourceByForeignKey())
        .hasStatusValue(StatusValue.CLIENT_UPDATE_PROHIBITED).and()
        .hasStatusValue(StatusValue.SERVER_HOLD);
  }

  private void doSecDnsFailingTest(Class<? extends Exception> expectedException, String xmlFilename)
      throws Exception {
    thrown.expect(expectedException);
    setEppInput(xmlFilename);
    persistReferencedEntities();
    persistActiveDomain(getUniqueIdFromCommand());
    runFlow();
  }

  @Test
  public void testFailure_secDnsAllCannotBeFalse() throws Exception {
    doSecDnsFailingTest(
        SecDnsAllUsageException.class, "domain_update_dsdata_rem_all_false.xml");
  }

  @Test
  public void testFailure_secDnsEmptyNotAllowed() throws Exception {
    doSecDnsFailingTest(EmptySecDnsUpdateException.class, "domain_update_dsdata_empty.xml");
  }

  @Test
  public void testFailure_secDnsUrgentNotSupported() throws Exception {
    doSecDnsFailingTest(
        UrgentAttributeNotSupportedException.class,
        "domain_update_dsdata_urgent.xml");
  }

  @Test
  public void testFailure_secDnsChangeNotSupported() throws Exception {
    doSecDnsFailingTest(
        MaxSigLifeChangeNotSupportedException.class,
        "domain_update_maxsiglife.xml");
  }

  @Test
  public void testFailure_secDnsTooManyDsRecords() throws Exception {
    thrown.expect(TooManyDsRecordsException.class);
    ImmutableSet.Builder<DelegationSignerData> builder = new ImmutableSet.Builder<>();
    for (int i = 0; i < 8; ++i) {
      builder.add(DelegationSignerData.create(i, 2, 3, new byte[]{0, 1, 2}));
    }

    setEppInput("domain_update_dsdata_add.xml");
    persistResource(
        newDomainResource(getUniqueIdFromCommand()).asBuilder()
            .setDsData(builder.build())
            .build());
    runFlow();
  }

  @Test
  public void testFailure_tooManyNameservers() throws Exception {
    thrown.expect(TooManyNameserversException.class);
    setEppInput("domain_update_add_nameserver.xml");
    persistReferencedEntities();
    persistDomain();
    // Modify domain so it has 13 nameservers. We will then try to add one in the test.
    modifyDomainToHave13Nameservers();
    runFlow();
  }

  @Test
  public void testFailure_wrongExtension() throws Exception {
    thrown.expect(UnimplementedExtensionException.class);
    setEppInput("domain_update_wrong_extension.xml");
    persistReferencedEntities();
    persistDomain();
    runFlow();
  }

  @Test
  public void testFailure_neverExisted() throws Exception {
    thrown.expect(
        ResourceDoesNotExistException.class,
        String.format("(%s)", getUniqueIdFromCommand()));
    persistReferencedEntities();
    runFlow();
  }

  @Test
  public void testFailure_existedButWasDeleted() throws Exception {
    thrown.expect(
        ResourceDoesNotExistException.class,
        String.format("(%s)", getUniqueIdFromCommand()));
    persistReferencedEntities();
    persistDeletedDomain(getUniqueIdFromCommand(), clock.nowUtc().minusDays(1));
    runFlow();
  }

  @Test
  public void testFailure_clientUpdateProhibited() throws Exception {
    createTld("com");
    thrown.expect(ResourceHasClientUpdateProhibitedException.class);
    setEppInput("domain_update_authinfo.xml");
    persistReferencedEntities();
    persistResource(
        newDomainResource(getUniqueIdFromCommand()).asBuilder()
            .setStatusValues(ImmutableSet.of(StatusValue.CLIENT_UPDATE_PROHIBITED))
            .build());
    runFlow();
  }

  @Test
  public void testFailure_serverUpdateProhibited() throws Exception {
    thrown.expect(ResourceStatusProhibitsOperationException.class);
    persistReferencedEntities();
    persistResource(
        newDomainResource(getUniqueIdFromCommand()).asBuilder()
            .setStatusValues(ImmutableSet.of(StatusValue.SERVER_UPDATE_PROHIBITED))
            .build());
    runFlow();
  }

  @Test
  public void testFailure_missingHost() throws Exception {
    thrown.expect(
        LinkedResourcesDoNotExistException.class,
        "(ns2.example.foo)");
    persistActiveHost("ns1.example.foo");
    persistActiveContact("sh8013");
    persistActiveContact("mak21");
    persistActiveDomain(getUniqueIdFromCommand());
    runFlow();
  }

  @Test
  public void testFailure_missingContact() throws Exception {
    thrown.expect(
        LinkedResourcesDoNotExistException.class,
        "(sh8013)");
    persistActiveHost("ns1.example.foo");
    persistActiveHost("ns2.example.foo");
    persistActiveContact("mak21");
    persistActiveDomain(getUniqueIdFromCommand());
    runFlow();
  }

  @Test
  public void testFailure_addingDuplicateContact() throws Exception {
    thrown.expect(DuplicateContactForRoleException.class);
    persistReferencedEntities();
    persistActiveContact("foo");
    persistDomain();
    // Add a tech contact to the persisted entity, which should cause the flow to fail when it tries
    // to add "mak21" as a second tech contact.
    persistResource(
        reloadResourceByForeignKey().asBuilder()
            .setContacts(ImmutableSet.of(
                DesignatedContact.create(Type.TECH, Key.create(
<<<<<<< HEAD
                    loadByUniqueId(ContactResource.class, "foo", clock.nowUtc())))))
=======
                    loadByForeignKey(ContactResource.class, "foo", clock.nowUtc())))))
>>>>>>> 9dceb574
            .build());
    runFlow();
  }

  @Test
  public void testFailure_clientProhibitedStatusValue() throws Exception {
    thrown.expect(StatusNotClientSettableException.class);
    setEppInput("domain_update_prohibited_status.xml");
    persistReferencedEntities();
    persistDomain();
    runFlow();
  }

  @Test
  public void testSuccess_superuserClientProhibitedStatusValue() throws Exception {
    setEppInput("domain_update_prohibited_status.xml");
    persistReferencedEntities();
    persistDomain();
    runFlowAssertResponse(
        CommitMode.LIVE,
        UserPrivileges.SUPERUSER,
        readFile("domain_update_response.xml"));
  }

  @Test
  public void testFailure_pendingDelete() throws Exception {
    thrown.expect(ResourceStatusProhibitsOperationException.class);
    persistReferencedEntities();
    persistResource(
        newDomainResource(getUniqueIdFromCommand()).asBuilder()
            .setDeletionTime(clock.nowUtc().plusDays(1))
            .addStatusValue(StatusValue.PENDING_DELETE)
            .build());
    runFlow();
  }

  @Test
  public void testFailure_duplicateContactInCommand() throws Exception {
    thrown.expect(DuplicateContactForRoleException.class);
    setEppInput("domain_update_duplicate_contact.xml");
    persistReferencedEntities();
    persistDomain();
    runFlow();
  }

  @Test
  public void testFailure_missingContactType() throws Exception {
    // We need to test for missing type, but not for invalid - the schema enforces that for us.
    thrown.expect(MissingContactTypeException.class);
    setEppInput("domain_update_missing_contact_type.xml");
    persistReferencedEntities();
    persistDomain();
    runFlow();
  }

  @Test
  public void testFailure_unauthorizedClient() throws Exception {
    thrown.expect(ResourceNotOwnedException.class);
    sessionMetadata.setClientId("NewRegistrar");
    persistReferencedEntities();
    persistDomain();
    runFlow();
  }

  @Test
  public void testFailure_notAuthorizedForTld() throws Exception {
    thrown.expect(NotAuthorizedForTldException.class);
    persistResource(
        Registrar.loadByClientId("TheRegistrar")
            .asBuilder()
            .setAllowedTlds(ImmutableSet.<String>of())
            .build());
    persistReferencedEntities();
    persistDomain();
    runFlow();
  }

  @Test
  public void testSuccess_superuserUnauthorizedClient() throws Exception {
    sessionMetadata.setClientId("NewRegistrar");
    persistReferencedEntities();
    persistDomain();
    clock.advanceOneMilli();
    runFlowAssertResponse(
        CommitMode.LIVE, UserPrivileges.SUPERUSER, readFile("domain_update_response.xml"));
  }

  @Test
  public void testFailure_sameNameserverAddedAndRemoved() throws Exception {
    thrown.expect(AddRemoveSameValueEppException.class);
    setEppInput("domain_update_add_remove_same_host.xml");
    persistReferencedEntities();
    persistResource(
        newDomainResource(getUniqueIdFromCommand()).asBuilder()
            .setNameservers(ImmutableSet.of(Key.create(
<<<<<<< HEAD
                loadByUniqueId(HostResource.class, "ns1.example.foo", clock.nowUtc()))))
=======
                loadByForeignKey(HostResource.class, "ns1.example.foo", clock.nowUtc()))))
>>>>>>> 9dceb574
            .build());
    runFlow();
  }

  @Test
  public void testFailure_sameContactAddedAndRemoved() throws Exception {
    thrown.expect(AddRemoveSameValueEppException.class);
    setEppInput("domain_update_add_remove_same_contact.xml");
    persistReferencedEntities();
    persistResource(
        newDomainResource(getUniqueIdFromCommand()).asBuilder()
            .setContacts(ImmutableSet.of(DesignatedContact.create(
                Type.TECH,
                Key.create(
<<<<<<< HEAD
                    loadByUniqueId(ContactResource.class, "sh8013", clock.nowUtc())))))
=======
                    loadByForeignKey(ContactResource.class, "sh8013", clock.nowUtc())))))
>>>>>>> 9dceb574
            .build());
    runFlow();
  }

  @Test
  public void testFailure_removeAdmin() throws Exception {
    thrown.expect(MissingAdminContactException.class);
    setEppInput("domain_update_remove_admin.xml");
    persistReferencedEntities();
    persistResource(
        newDomainResource(getUniqueIdFromCommand()).asBuilder()
            .setContacts(ImmutableSet.of(
                DesignatedContact.create(Type.ADMIN, Key.create(sh8013Contact)),
                DesignatedContact.create(Type.TECH, Key.create(sh8013Contact))))
            .build());
    runFlow();
  }

  @Test
  public void testFailure_removeTech() throws Exception {
    thrown.expect(MissingTechnicalContactException.class);
    setEppInput("domain_update_remove_tech.xml");
    persistReferencedEntities();
    persistResource(
        newDomainResource(getUniqueIdFromCommand()).asBuilder()
            .setContacts(ImmutableSet.of(
                DesignatedContact.create(Type.ADMIN, Key.create(sh8013Contact)),
                DesignatedContact.create(Type.TECH, Key.create(sh8013Contact))))
            .build());
    runFlow();
  }

  @Test
  public void testFailure_addPendingDeleteContact() throws Exception {
    thrown.expect(
        LinkedResourceInPendingDeleteProhibitsOperationException.class,
        "mak21");
    persistReferencedEntities();
    persistDomain();
    persistActiveHost("ns1.example.foo");
    persistActiveHost("ns2.example.foo");
    persistActiveContact("sh8013");
    persistResource(loadByForeignKey(ContactResource.class, "mak21", clock.nowUtc()).asBuilder()
        .addStatusValue(StatusValue.PENDING_DELETE)
        .build());
    clock.advanceOneMilli();
    runFlow();
  }

  @Test
  public void testFailure_addPendingDeleteHost() throws Exception {
    thrown.expect(
        LinkedResourceInPendingDeleteProhibitsOperationException.class,
        "ns2.example.foo");
    persistReferencedEntities();
    persistDomain();
    persistActiveHost("ns1.example.foo");
    persistActiveContact("mak21");
    persistActiveContact("sh8013");
    persistResource(
        loadByForeignKey(HostResource.class, "ns2.example.foo", clock.nowUtc()).asBuilder()
          .addStatusValue(StatusValue.PENDING_DELETE)
          .build());
    clock.advanceOneMilli();
    runFlow();
  }

  @Test
  public void testFailure_newRegistrantNotWhitelisted() throws Exception {
    persistReferencedEntities();
    persistDomain();
    persistResource(
        Registry.get("tld").asBuilder()
            .setAllowedRegistrantContactIds(ImmutableSet.of("contact1234"))
            .build());
    clock.advanceOneMilli();
    thrown.expect(RegistrantNotAllowedException.class);
    runFlow();
  }

  @Test
  public void testFailure_newNameserverNotWhitelisted() throws Exception {
    persistReferencedEntities();
    persistDomain();
    persistResource(
        Registry.get("tld").asBuilder()
            .setAllowedFullyQualifiedHostNames(ImmutableSet.of("ns1.example.foo"))
            .build());
    clock.advanceOneMilli();
    thrown.expect(NameserversNotAllowedException.class);
    runFlow();
  }

  @Test
  public void testSuccess_newNameserverWhitelisted() throws Exception {
    setEppInput("domain_update_add_nameserver.xml");
    persistReferencedEntities();
    persistDomain();
    // No registrant is given but both nameserver and registrant whitelist exist.
    persistResource(
        Registry.get("tld").asBuilder()
            .setAllowedRegistrantContactIds(ImmutableSet.of("sh8013"))
            .setAllowedFullyQualifiedHostNames(
                ImmutableSet.of("ns1.example.foo", "ns2.example.foo"))
            .build());
<<<<<<< HEAD
    assertThat(reloadResourceByUniqueId().getNameservers()).doesNotContain(
        Key.create(loadByUniqueId(HostResource.class, "ns2.example.foo", clock.nowUtc())));
    runFlow();
    assertThat(reloadResourceByUniqueId().getNameservers()).contains(
        Key.create(loadByUniqueId(HostResource.class, "ns2.example.foo", clock.nowUtc())));
=======
    assertThat(reloadResourceByForeignKey().getNameservers()).doesNotContain(
        Key.create(loadByForeignKey(HostResource.class, "ns2.example.foo", clock.nowUtc())));
    runFlow();
    assertThat(reloadResourceByForeignKey().getNameservers()).contains(
        Key.create(loadByForeignKey(HostResource.class, "ns2.example.foo", clock.nowUtc())));
>>>>>>> 9dceb574
  }

  @Test
  public void testSuccess_changeRegistrantWhitelisted() throws Exception {
    setEppInput("domain_update_registrant.xml");
    persistReferencedEntities();
    persistDomain();
    // Only changes registrant, with both nameserver and registrant whitelist on the TLD.
    persistResource(
        Registry.get("tld").asBuilder()
            .setAllowedRegistrantContactIds(ImmutableSet.of("sh8013"))
            .setAllowedFullyQualifiedHostNames(ImmutableSet.of("ns1.example.foo"))
            .build());
    runFlow();
<<<<<<< HEAD
    assertThat(ofy().load().key(reloadResourceByUniqueId().getRegistrant()).now().getContactId())
=======
    assertThat(ofy().load().key(reloadResourceByForeignKey().getRegistrant()).now().getContactId())
>>>>>>> 9dceb574
        .isEqualTo("sh8013");
  }

  @Test
  public void testSuccess_nameserverAndRegistrantWhitelisted() throws Exception {
    persistReferencedEntities();
    persistDomain();
    persistResource(
        Registry.get("tld").asBuilder()
            .setAllowedRegistrantContactIds(ImmutableSet.of("sh8013"))
            .setAllowedFullyQualifiedHostNames(ImmutableSet.of("ns2.example.foo"))
            .build());
    doSuccessfulTest();
  }

  @Test
  public void testSuccess_removeNameserverWhitelisted() throws Exception {
    setEppInput("domain_update_remove_nameserver.xml");
    persistReferencedEntities();
    persistDomain();
    persistResource(
<<<<<<< HEAD
        reloadResourceByUniqueId().asBuilder()
            .addNameservers(ImmutableSet.of(Key.create(
                loadByUniqueId(HostResource.class, "ns2.example.foo", clock.nowUtc()))))
=======
        reloadResourceByForeignKey().asBuilder()
            .addNameservers(ImmutableSet.of(Key.create(
                loadByForeignKey(HostResource.class, "ns2.example.foo", clock.nowUtc()))))
>>>>>>> 9dceb574
            .build());
    persistResource(
        Registry.get("tld").asBuilder()
            .setAllowedFullyQualifiedHostNames(
                ImmutableSet.of("ns1.example.foo", "ns2.example.foo"))
            .build());
<<<<<<< HEAD
    assertThat(reloadResourceByUniqueId().getNameservers()).contains(
        Key.create(loadByUniqueId(HostResource.class, "ns1.example.foo", clock.nowUtc())));
    clock.advanceOneMilli();
    runFlow();
    assertThat(reloadResourceByUniqueId().getNameservers()).doesNotContain(
        Key.create(loadByUniqueId(HostResource.class, "ns1.example.foo", clock.nowUtc())));
=======
    assertThat(reloadResourceByForeignKey().getNameservers()).contains(
        Key.create(loadByForeignKey(HostResource.class, "ns1.example.foo", clock.nowUtc())));
    clock.advanceOneMilli();
    runFlow();
    assertThat(reloadResourceByForeignKey().getNameservers()).doesNotContain(
        Key.create(loadByForeignKey(HostResource.class, "ns1.example.foo", clock.nowUtc())));
>>>>>>> 9dceb574
  }

  @Test
  public void testFailure_removeLastNameserverWhitelisted() throws Exception {
    persistReferencedEntities();
    persistDomain();
    setEppInput("domain_update_remove_nameserver.xml");
    persistResource(
        Registry.get("tld").asBuilder()
            .setAllowedFullyQualifiedHostNames(ImmutableSet.of("ns1.example.foo"))
            .build());
    thrown.expect(NameserversNotSpecifiedException.class);
    runFlow();
  }

  // This test should work, because the fee extension is not required when the fee is zero.
  @Test
  public void testAddAndRemoveFlags_free_noFee() throws Exception {
    setEppInput("domain_update_addremove_flags.xml", ImmutableMap.of("DOMAIN", "update-0"));
    persistReferencedEntities();
    persistDomain();
    thrown.expect(
        TestExtraLogicManagerSuccessException.class, "add:flag1,flag2;remove:flag3,flag4");
    runFlow();
  }

  @Test
  public void testAddAndRemoveFlags_free_wrongFee() throws Exception {
    setEppInput(
        "domain_update_addremove_flags_fee.xml",
        ImmutableMap.of("DOMAIN", "update-0", "FEE", "1.00"));
    persistReferencedEntities();
    persistDomain();
    thrown.expect(FeesMismatchException.class);
    runFlow();
  }

  @Test
  public void testAddAndRemoveFlags_free_correctFee() throws Exception {
    setEppInput(
        "domain_update_addremove_flags_fee.xml",
        ImmutableMap.of("DOMAIN", "update-0", "FEE", "0.00"));
    persistReferencedEntities();
    persistDomain();
    thrown.expect(
        TestExtraLogicManagerSuccessException.class, "add:flag1,flag2;remove:flag3,flag4");
    runFlow();
  }

  // This should also work, even though the domain is premium (previously, a bug caused it to fail).
  @Test
  public void testAddAndRemoveFlags_freePremium_noFee() throws Exception {
    setEppInput("domain_update_addremove_flags.xml", ImmutableMap.of("DOMAIN", "renew-0"));
    persistReferencedEntities();
    persistDomain();
    thrown.expect(
        TestExtraLogicManagerSuccessException.class, "add:flag1,flag2;remove:flag3,flag4");
    runFlow();
  }

  @Test
  public void testAddAndRemoveFlags_freePremium_wrongFee() throws Exception {
    setEppInput(
        "domain_update_addremove_flags_fee.xml",
        ImmutableMap.of("DOMAIN", "renew-0", "FEE", "1.00"));
    persistReferencedEntities();
    persistDomain();
    thrown.expect(FeesMismatchException.class);
    runFlow();
  }

  @Test
  public void testAddAndRemoveFlags_freePremium_correctFee() throws Exception {
    setEppInput(
        "domain_update_addremove_flags_fee.xml",
        ImmutableMap.of("DOMAIN", "renew-0", "FEE", "0.00"));
    persistReferencedEntities();
    persistDomain();
    thrown.expect(
        TestExtraLogicManagerSuccessException.class, "add:flag1,flag2;remove:flag3,flag4");
    runFlow();
  }

  // This test should throw an exception, because the fee extension is required when the fee is not
  // zero.
  @Test
  public void testAddAndRemoveFlags_paid_noFee() throws Exception {
    setEppInput("domain_update_addremove_flags.xml", ImmutableMap.of("DOMAIN", "update-13"));
    persistReferencedEntities();
    persistDomain();
    thrown.expect(FeesRequiredForNonFreeUpdateException.class);
    runFlow();
  }

  @Test
  public void testAddAndRemoveFlags_paid_wrongFee() throws Exception {
    setEppInput(
        "domain_update_addremove_flags_fee.xml",
        ImmutableMap.of("DOMAIN", "update-13", "FEE", "11.00"));
    persistReferencedEntities();
    persistDomain();
    thrown.expect(FeesMismatchException.class);
    runFlow();
  }

  @Test
  public void testAddAndRemoveFlags_paid_correctFee() throws Exception {
    setEppInput(
        "domain_update_addremove_flags_fee.xml",
        ImmutableMap.of("DOMAIN", "update-13", "FEE", "13.00"));
    persistReferencedEntities();
    persistDomain();
    thrown.expect(
        TestExtraLogicManagerSuccessException.class, "add:flag1,flag2;remove:flag3,flag4");
    runFlow();
  }
}<|MERGE_RESOLUTION|>--- conflicted
+++ resolved
@@ -17,11 +17,7 @@
 import static com.google.common.collect.Sets.union;
 import static com.google.common.io.BaseEncoding.base16;
 import static com.google.common.truth.Truth.assertThat;
-<<<<<<< HEAD
-import static google.registry.model.EppResourceUtils.loadByUniqueId;
-=======
 import static google.registry.model.EppResourceUtils.loadByForeignKey;
->>>>>>> 9dceb574
 import static google.registry.model.ofy.ObjectifyService.ofy;
 import static google.registry.testing.DatastoreHelper.assertBillingEvents;
 import static google.registry.testing.DatastoreHelper.assertNoBillingEvents;
@@ -197,11 +193,7 @@
         getOnlyHistoryEntryOfType(resource, HistoryEntry.Type.DOMAIN_UPDATE);
     assertThat(resource.getNameservers()).containsExactly(
         Key.create(
-<<<<<<< HEAD
-            loadByUniqueId(HostResource.class, "ns2.example.foo", clock.nowUtc())));
-=======
             loadByForeignKey(HostResource.class, "ns2.example.foo", clock.nowUtc())));
->>>>>>> 9dceb574
     BillingEvent.OneTime regularAddBillingEvent = new BillingEvent.OneTime.Builder()
         .setReason(Reason.CREATE)
         .setTargetId("example.tld")
@@ -297,15 +289,9 @@
     // Modify domain so that it is in the sunrush add grace period, has nameservers, but has a
     // serverHold on it.
     persistResource(
-<<<<<<< HEAD
-        reloadResourceByUniqueId().asBuilder()
-            .setNameservers(ImmutableSet.of(Key.create(
-                loadByUniqueId(HostResource.class, "ns2.example.foo", clock.nowUtc()))))
-=======
         reloadResourceByForeignKey().asBuilder()
             .setNameservers(ImmutableSet.of(Key.create(
                 loadByForeignKey(HostResource.class, "ns2.example.foo", clock.nowUtc()))))
->>>>>>> 9dceb574
             .addGracePeriod(GracePeriod.forBillingEvent(
                 GracePeriodStatus.SUNRUSH_ADD, sunrushAddBillingEvent))
             .addStatusValue(StatusValue.SERVER_HOLD)
@@ -327,15 +313,9 @@
     // Modify domain so that it is in the sunrush add grace period, has nameservers, but has a
     // serverHold on it.
     persistResource(
-<<<<<<< HEAD
-        reloadResourceByUniqueId().asBuilder()
-            .setNameservers(ImmutableSet.of(Key.create(
-                loadByUniqueId(HostResource.class, "ns2.example.foo", clock.nowUtc()))))
-=======
         reloadResourceByForeignKey().asBuilder()
             .setNameservers(ImmutableSet.of(Key.create(
                 loadByForeignKey(HostResource.class, "ns2.example.foo", clock.nowUtc()))))
->>>>>>> 9dceb574
             .addGracePeriod(GracePeriod.forBillingEvent(
                 GracePeriodStatus.SUNRUSH_ADD, sunrushAddBillingEvent))
             .addStatusValue(StatusValue.CLIENT_HOLD)
@@ -380,11 +360,7 @@
     ImmutableSet.Builder<Key<HostResource>> nameservers = new ImmutableSet.Builder<>();
     for (int i = 1; i < 15; i++) {
       if (i != 2) { // Skip 2 since that's the one that the tests will add.
-<<<<<<< HEAD
-        nameservers.add(Key.create(loadByUniqueId(
-=======
         nameservers.add(Key.create(loadByForeignKey(
->>>>>>> 9dceb574
             HostResource.class, String.format("ns%d.example.foo", i), clock.nowUtc())));
       }
     }
@@ -496,28 +472,16 @@
         .addSubordinateHost("ns1.example.tld")
         .addSubordinateHost("ns2.example.tld")
         .setNameservers(ImmutableSet.of(Key.create(
-<<<<<<< HEAD
-            loadByUniqueId(HostResource.class, "ns1.example.tld", clock.nowUtc()))))
-=======
             loadByForeignKey(HostResource.class, "ns1.example.tld", clock.nowUtc()))))
->>>>>>> 9dceb574
         .build());
     clock.advanceOneMilli();
     assertTransactionalFlow(true);
     runFlowAssertResponse(readFile("domain_update_response.xml"));
-<<<<<<< HEAD
-    domain = reloadResourceByUniqueId();
-    assertThat(domain.getNameservers()).containsExactly(Key.create(addedHost));
-    assertThat(domain.getSubordinateHosts()).containsExactly("ns1.example.tld", "ns2.example.tld");
-    existingHost = loadByUniqueId(HostResource.class, "ns1.example.tld", clock.nowUtc());
-    addedHost = loadByUniqueId(HostResource.class, "ns2.example.tld", clock.nowUtc());
-=======
     domain = reloadResourceByForeignKey();
     assertThat(domain.getNameservers()).containsExactly(Key.create(addedHost));
     assertThat(domain.getSubordinateHosts()).containsExactly("ns1.example.tld", "ns2.example.tld");
     existingHost = loadByForeignKey(HostResource.class, "ns1.example.tld", clock.nowUtc());
     addedHost = loadByForeignKey(HostResource.class, "ns2.example.tld", clock.nowUtc());
->>>>>>> 9dceb574
     assertThat(existingHost.getSuperordinateDomain()).isEqualTo(Key.create(domain));
     assertThat(addedHost.getSuperordinateDomain()).isEqualTo(Key.create(domain));
   }
@@ -539,11 +503,7 @@
   public void testSuccess_multipleReferencesToSameContactRemoved() throws Exception {
     setEppInput("domain_update_remove_multiple_contacts.xml");
     persistReferencedEntities();
-<<<<<<< HEAD
-    ContactResource sh8013 = loadByUniqueId(ContactResource.class, "sh8013", clock.nowUtc());
-=======
     ContactResource sh8013 = loadByForeignKey(ContactResource.class, "sh8013", clock.nowUtc());
->>>>>>> 9dceb574
     Key<ContactResource> sh8013Key = Key.create(sh8013);
     persistResource(
         newDomainResource(getUniqueIdFromCommand()).asBuilder()
@@ -946,11 +906,7 @@
         reloadResourceByForeignKey().asBuilder()
             .setContacts(ImmutableSet.of(
                 DesignatedContact.create(Type.TECH, Key.create(
-<<<<<<< HEAD
-                    loadByUniqueId(ContactResource.class, "foo", clock.nowUtc())))))
-=======
                     loadByForeignKey(ContactResource.class, "foo", clock.nowUtc())))))
->>>>>>> 9dceb574
             .build());
     runFlow();
   }
@@ -1046,11 +1002,7 @@
     persistResource(
         newDomainResource(getUniqueIdFromCommand()).asBuilder()
             .setNameservers(ImmutableSet.of(Key.create(
-<<<<<<< HEAD
-                loadByUniqueId(HostResource.class, "ns1.example.foo", clock.nowUtc()))))
-=======
                 loadByForeignKey(HostResource.class, "ns1.example.foo", clock.nowUtc()))))
->>>>>>> 9dceb574
             .build());
     runFlow();
   }
@@ -1065,11 +1017,7 @@
             .setContacts(ImmutableSet.of(DesignatedContact.create(
                 Type.TECH,
                 Key.create(
-<<<<<<< HEAD
-                    loadByUniqueId(ContactResource.class, "sh8013", clock.nowUtc())))))
-=======
                     loadByForeignKey(ContactResource.class, "sh8013", clock.nowUtc())))))
->>>>>>> 9dceb574
             .build());
     runFlow();
   }
@@ -1175,19 +1123,11 @@
             .setAllowedFullyQualifiedHostNames(
                 ImmutableSet.of("ns1.example.foo", "ns2.example.foo"))
             .build());
-<<<<<<< HEAD
-    assertThat(reloadResourceByUniqueId().getNameservers()).doesNotContain(
-        Key.create(loadByUniqueId(HostResource.class, "ns2.example.foo", clock.nowUtc())));
-    runFlow();
-    assertThat(reloadResourceByUniqueId().getNameservers()).contains(
-        Key.create(loadByUniqueId(HostResource.class, "ns2.example.foo", clock.nowUtc())));
-=======
     assertThat(reloadResourceByForeignKey().getNameservers()).doesNotContain(
         Key.create(loadByForeignKey(HostResource.class, "ns2.example.foo", clock.nowUtc())));
     runFlow();
     assertThat(reloadResourceByForeignKey().getNameservers()).contains(
         Key.create(loadByForeignKey(HostResource.class, "ns2.example.foo", clock.nowUtc())));
->>>>>>> 9dceb574
   }
 
   @Test
@@ -1202,11 +1142,7 @@
             .setAllowedFullyQualifiedHostNames(ImmutableSet.of("ns1.example.foo"))
             .build());
     runFlow();
-<<<<<<< HEAD
-    assertThat(ofy().load().key(reloadResourceByUniqueId().getRegistrant()).now().getContactId())
-=======
     assertThat(ofy().load().key(reloadResourceByForeignKey().getRegistrant()).now().getContactId())
->>>>>>> 9dceb574
         .isEqualTo("sh8013");
   }
 
@@ -1228,36 +1164,21 @@
     persistReferencedEntities();
     persistDomain();
     persistResource(
-<<<<<<< HEAD
-        reloadResourceByUniqueId().asBuilder()
-            .addNameservers(ImmutableSet.of(Key.create(
-                loadByUniqueId(HostResource.class, "ns2.example.foo", clock.nowUtc()))))
-=======
         reloadResourceByForeignKey().asBuilder()
             .addNameservers(ImmutableSet.of(Key.create(
                 loadByForeignKey(HostResource.class, "ns2.example.foo", clock.nowUtc()))))
->>>>>>> 9dceb574
             .build());
     persistResource(
         Registry.get("tld").asBuilder()
             .setAllowedFullyQualifiedHostNames(
                 ImmutableSet.of("ns1.example.foo", "ns2.example.foo"))
             .build());
-<<<<<<< HEAD
-    assertThat(reloadResourceByUniqueId().getNameservers()).contains(
-        Key.create(loadByUniqueId(HostResource.class, "ns1.example.foo", clock.nowUtc())));
-    clock.advanceOneMilli();
-    runFlow();
-    assertThat(reloadResourceByUniqueId().getNameservers()).doesNotContain(
-        Key.create(loadByUniqueId(HostResource.class, "ns1.example.foo", clock.nowUtc())));
-=======
     assertThat(reloadResourceByForeignKey().getNameservers()).contains(
         Key.create(loadByForeignKey(HostResource.class, "ns1.example.foo", clock.nowUtc())));
     clock.advanceOneMilli();
     runFlow();
     assertThat(reloadResourceByForeignKey().getNameservers()).doesNotContain(
         Key.create(loadByForeignKey(HostResource.class, "ns1.example.foo", clock.nowUtc())));
->>>>>>> 9dceb574
   }
 
   @Test
