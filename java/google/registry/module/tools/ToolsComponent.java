--- conflicted
+++ resolved
@@ -15,7 +15,6 @@
 package google.registry.module.tools;
 
 import dagger.Component;
-import domains.donuts.keyring.DonutsKeyringModule;
 import google.registry.config.ConfigModule;
 import google.registry.export.DriveModule;
 import google.registry.gcs.GcsServiceModule;
@@ -23,10 +22,7 @@
 import google.registry.groups.GroupsModule;
 import google.registry.groups.GroupssettingsModule;
 import google.registry.keyring.api.KeyModule;
-<<<<<<< HEAD
-=======
 import google.registry.keyring.api.DummyKeyringModule;
->>>>>>> 5f47d835
 import google.registry.request.Modules.AppIdentityCredentialModule;
 import google.registry.request.Modules.DatastoreServiceModule;
 import google.registry.request.Modules.GoogleCredentialModule;
@@ -47,7 +43,6 @@
         ConfigModule.class,
         DatastoreServiceModule.class,
         DirectoryModule.class,
-        DonutsKeyringModule.class,
         DriveModule.class,
         GcsServiceModule.class,
         GoogleCredentialModule.class,
@@ -60,10 +55,7 @@
         UseAppIdentityCredentialForGoogleApisModule.class,
         SystemClockModule.class,
         SystemSleeperModule.class,
-<<<<<<< HEAD
-=======
         DummyKeyringModule.class,
->>>>>>> 5f47d835
     })
 interface ToolsComponent {
   ToolsRequestComponent startRequest(RequestModule requestModule);
