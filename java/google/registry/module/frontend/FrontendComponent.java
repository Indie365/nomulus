--- conflicted
+++ resolved
@@ -19,9 +19,6 @@
 import google.registry.braintree.BraintreeModule;
 import google.registry.config.ConfigModule;
 import google.registry.keyring.api.KeyModule;
-<<<<<<< HEAD
-=======
-import google.registry.keyring.api.DummyKeyringModule;
 import google.registry.monitoring.metrics.MetricReporter;
 import google.registry.monitoring.whitebox.StackdriverModule;
 import google.registry.request.Modules.AppIdentityCredentialModule;
@@ -29,7 +26,6 @@
 import google.registry.request.Modules.ModulesServiceModule;
 import google.registry.request.Modules.UrlFetchTransportModule;
 import google.registry.request.Modules.UseAppIdentityCredentialForGoogleApisModule;
->>>>>>> 5f47d835
 import google.registry.request.Modules.UserServiceModule;
 import google.registry.request.RequestModule;
 import google.registry.ui.ConsoleConfigModule;
@@ -44,12 +40,9 @@
         BraintreeModule.class,
         ConfigModule.class,
         ConsoleConfigModule.class,
-<<<<<<< HEAD
-        DonutsKeyringModule.class,
-=======
         FrontendMetricsModule.class,
         Jackson2Module.class,
->>>>>>> 5f47d835
+        DonutsKeyringModule.class,
         KeyModule.class,
         ModulesServiceModule.class,
         StackdriverModule.class,
@@ -57,10 +50,6 @@
         UrlFetchTransportModule.class,
         UseAppIdentityCredentialForGoogleApisModule.class,
         UserServiceModule.class,
-<<<<<<< HEAD
-=======
-        DummyKeyringModule.class,
->>>>>>> 5f47d835
     })
 interface FrontendComponent {
   FrontendRequestComponent startRequest(RequestModule requestModule);
