--- conflicted
+++ resolved
@@ -15,12 +15,9 @@
 package google.registry.module.frontend;
 
 import dagger.Component;
-import domains.donuts.keyring.DonutsKeyringModule;
 import google.registry.braintree.BraintreeModule;
 import google.registry.config.ConfigModule;
 import google.registry.keyring.api.KeyModule;
-<<<<<<< HEAD
-=======
 import google.registry.keyring.api.DummyKeyringModule;
 import google.registry.monitoring.metrics.MetricReporter;
 import google.registry.monitoring.whitebox.StackdriverModule;
@@ -29,7 +26,6 @@
 import google.registry.request.Modules.ModulesServiceModule;
 import google.registry.request.Modules.UrlFetchTransportModule;
 import google.registry.request.Modules.UseAppIdentityCredentialForGoogleApisModule;
->>>>>>> 5f47d835
 import google.registry.request.Modules.UserServiceModule;
 import google.registry.request.RequestModule;
 import google.registry.ui.ConsoleConfigModule;
@@ -44,12 +40,8 @@
         BraintreeModule.class,
         ConfigModule.class,
         ConsoleConfigModule.class,
-<<<<<<< HEAD
-        DonutsKeyringModule.class,
-=======
         FrontendMetricsModule.class,
         Jackson2Module.class,
->>>>>>> 5f47d835
         KeyModule.class,
         ModulesServiceModule.class,
         StackdriverModule.class,
@@ -57,10 +49,7 @@
         UrlFetchTransportModule.class,
         UseAppIdentityCredentialForGoogleApisModule.class,
         UserServiceModule.class,
-<<<<<<< HEAD
-=======
         DummyKeyringModule.class,
->>>>>>> 5f47d835
     })
 interface FrontendComponent {
   FrontendRequestComponent startRequest(RequestModule requestModule);
