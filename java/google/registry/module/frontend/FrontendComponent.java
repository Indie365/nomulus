--- conflicted
+++ resolved
@@ -15,13 +15,10 @@
 package google.registry.module.frontend;
 
 import dagger.Component;
+import domains.donuts.keyring.DonutsKeyringModule;
 import google.registry.braintree.BraintreeModule;
 import google.registry.config.ConfigModule;
 import google.registry.keyring.api.KeyModule;
-<<<<<<< HEAD
-import google.registry.keyring.api.DummyKeyringModule;
-=======
->>>>>>> 9dceb574
 import google.registry.monitoring.metrics.MetricReporter;
 import google.registry.monitoring.whitebox.StackdriverModule;
 import google.registry.request.Modules.AppIdentityCredentialModule;
@@ -45,10 +42,7 @@
         ConsoleConfigModule.class,
         FrontendMetricsModule.class,
         Jackson2Module.class,
-<<<<<<< HEAD
-=======
         DonutsKeyringModule.class,
->>>>>>> 9dceb574
         KeyModule.class,
         ModulesServiceModule.class,
         StackdriverModule.class,
@@ -56,7 +50,6 @@
         UrlFetchTransportModule.class,
         UseAppIdentityCredentialForGoogleApisModule.class,
         UserServiceModule.class,
-        DummyKeyringModule.class,
     })
 interface FrontendComponent {
   FrontendRequestComponent startRequest(RequestModule requestModule);
