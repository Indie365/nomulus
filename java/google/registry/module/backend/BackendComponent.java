// Copyright 2016 The Domain Registry Authors. All Rights Reserved.
//
// Licensed under the Apache License, Version 2.0 (the "License");
// you may not use this file except in compliance with the License.
// You may obtain a copy of the License at
//
//     http://www.apache.org/licenses/LICENSE-2.0
//
// Unless required by applicable law or agreed to in writing, software
// distributed under the License is distributed on an "AS IS" BASIS,
// WITHOUT WARRANTIES OR CONDITIONS OF ANY KIND, either express or implied.
// See the License for the specific language governing permissions and
// limitations under the License.

package google.registry.module.backend;

import dagger.Component;
import domains.donuts.keyring.DonutsKeyringModule;
import google.registry.bigquery.BigqueryModule;
import google.registry.config.ConfigModule;
import google.registry.dns.writer.dnsupdate.DnsUpdateConfigModule;
import google.registry.dns.writer.dnsupdate.DnsUpdateWriterModule;
import google.registry.export.DriveModule;
import google.registry.export.sheet.SpreadsheetServiceModule;
import google.registry.gcs.GcsServiceModule;
import google.registry.groups.DirectoryModule;
import google.registry.groups.GroupsModule;
import google.registry.groups.GroupssettingsModule;
import google.registry.keyring.api.KeyModule;
<<<<<<< HEAD
=======
import google.registry.keyring.api.DummyKeyringModule;
>>>>>>> 5f47d835
import google.registry.monitoring.metrics.MetricReporter;
import google.registry.monitoring.whitebox.StackdriverModule;
import google.registry.rde.JSchModule;
import google.registry.request.Modules.AppIdentityCredentialModule;
import google.registry.request.Modules.DatastoreServiceModule;
import google.registry.request.Modules.GoogleCredentialModule;
import google.registry.request.Modules.Jackson2Module;
import google.registry.request.Modules.ModulesServiceModule;
import google.registry.request.Modules.URLFetchServiceModule;
import google.registry.request.Modules.UrlFetchTransportModule;
import google.registry.request.Modules.UseAppIdentityCredentialForGoogleApisModule;
import google.registry.request.RequestModule;
import google.registry.util.SystemClock.SystemClockModule;
import google.registry.util.SystemSleeper.SystemSleeperModule;
import javax.inject.Singleton;

/** Dagger component with instance lifetime for "backend" App Engine module. */
@Singleton
@Component(
    modules = {
        AppIdentityCredentialModule.class,
        BigqueryModule.class,
        ConfigModule.class,
        DatastoreServiceModule.class,
        DirectoryModule.class,
        DnsUpdateConfigModule.class,
        DnsUpdateWriterModule.class,
        DonutsKeyringModule.class,
        DriveModule.class,
        GcsServiceModule.class,
        GoogleCredentialModule.class,
        GroupsModule.class,
        GroupssettingsModule.class,
        JSchModule.class,
        Jackson2Module.class,
        KeyModule.class,
        ModulesServiceModule.class,
        SpreadsheetServiceModule.class,
        StackdriverModule.class,
        SystemClockModule.class,
        SystemSleeperModule.class,
        URLFetchServiceModule.class,
        UrlFetchTransportModule.class,
        UseAppIdentityCredentialForGoogleApisModule.class,
<<<<<<< HEAD
=======
        VoidDnsWriterModule.class,
        DummyKeyringModule.class,
>>>>>>> 5f47d835
    })
interface BackendComponent {
  BackendRequestComponent startRequest(RequestModule requestModule);
  MetricReporter metricReporter();
}<|MERGE_RESOLUTION|>--- conflicted
+++ resolved
@@ -27,10 +27,6 @@
 import google.registry.groups.GroupsModule;
 import google.registry.groups.GroupssettingsModule;
 import google.registry.keyring.api.KeyModule;
-<<<<<<< HEAD
-=======
-import google.registry.keyring.api.DummyKeyringModule;
->>>>>>> 5f47d835
 import google.registry.monitoring.metrics.MetricReporter;
 import google.registry.monitoring.whitebox.StackdriverModule;
 import google.registry.rde.JSchModule;
@@ -75,11 +71,6 @@
         URLFetchServiceModule.class,
         UrlFetchTransportModule.class,
         UseAppIdentityCredentialForGoogleApisModule.class,
-<<<<<<< HEAD
-=======
-        VoidDnsWriterModule.class,
-        DummyKeyringModule.class,
->>>>>>> 5f47d835
     })
 interface BackendComponent {
   BackendRequestComponent startRequest(RequestModule requestModule);
