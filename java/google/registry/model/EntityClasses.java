// Copyright 2016 The Nomulus Authors. All Rights Reserved.
//
// Licensed under the Apache License, Version 2.0 (the "License");
// you may not use this file except in compliance with the License.
// You may obtain a copy of the License at
//
//     http://www.apache.org/licenses/LICENSE-2.0
//
// Unless required by applicable law or agreed to in writing, software
// distributed under the License is distributed on an "AS IS" BASIS,
// WITHOUT WARRANTIES OR CONDITIONS OF ANY KIND, either express or implied.
// See the License for the specific language governing permissions and
// limitations under the License.

package google.registry.model;

import com.google.common.base.Function;
import com.google.common.collect.ImmutableSet;

import com.googlecode.objectify.Key;

import google.registry.model.billing.BillingEvent;
import google.registry.model.billing.RegistrarBillingEntry;
import google.registry.model.billing.RegistrarCredit;
import google.registry.model.billing.RegistrarCreditBalance;
import google.registry.model.common.Cursor;
import google.registry.model.common.EntityGroupRoot;
import google.registry.model.common.GaeUserIdConverter;
import google.registry.model.contact.ContactResource;
import google.registry.model.domain.DomainApplication;
import google.registry.model.domain.DomainBase;
import google.registry.model.domain.DomainResource;
import google.registry.model.domain.LrpTokenEntity;
import google.registry.model.export.LogsExportCursor;
import google.registry.model.host.HostResource;
import google.registry.model.icann.IcannReportField;
import google.registry.model.index.DomainApplicationIndex;
import google.registry.model.index.EppResourceIndex;
import google.registry.model.index.EppResourceIndexBucket;
import google.registry.model.index.ForeignKeyIndex;
import google.registry.model.ofy.CommitLogBucket;
import google.registry.model.ofy.CommitLogCheckpoint;
import google.registry.model.ofy.CommitLogCheckpointRoot;
import google.registry.model.ofy.CommitLogManifest;
import google.registry.model.ofy.CommitLogMutation;
import google.registry.model.permission.PermissionGroup;
import google.registry.model.permission.UserPermissionGroups;
import google.registry.model.poll.PollMessage;
import google.registry.model.pricing.PricingCategory;
import google.registry.model.rde.RdeRevision;
import google.registry.model.registrar.Registrar;
import google.registry.model.registrar.RegistrarContact;
import google.registry.model.registry.Registry;
import google.registry.model.registry.label.BasePremiumList;
import google.registry.model.registry.label.CategorizedPremiumList;
import google.registry.model.registry.label.PremiumList;
import google.registry.model.registry.label.ReservedList;
import google.registry.model.reporting.HistoryEntry;
import google.registry.model.server.Lock;
import google.registry.model.server.ServerSecret;
import google.registry.model.smd.SignedMarkRevocationList;
import google.registry.model.tmch.ClaimsListShard;
import google.registry.model.tmch.ClaimsListShard.ClaimsListRevision;
import google.registry.model.tmch.ClaimsListShard.ClaimsListSingleton;
import google.registry.model.tmch.TmchCrl;
import google.registry.model.user.User;

/**
 * Sets of classes of the Objectify-registered entities in use throughout the model.
 */
public final class EntityClasses {

<<<<<<< HEAD
  /**
   * Set of entity classes.
   */
  @SuppressWarnings("unchecked")  // varargs
=======
  /** Set of entity classes. */
  @SuppressWarnings("unchecked") // varargs
>>>>>>> 861fd60d
  public static final ImmutableSet<Class<? extends ImmutableObject>> ALL_CLASSES =
      ImmutableSet.<Class<? extends ImmutableObject>>of(
          BasePremiumList.PremiumListRevision.class,
          BillingEvent.Cancellation.class,
          BillingEvent.Modification.class,
          BillingEvent.OneTime.class,
          BillingEvent.Recurring.class,
          CategorizedPremiumList.class,
          CategorizedPremiumList.CategorizedListEntry.class,
          ClaimsListShard.class,
          ClaimsListRevision.class,
          ClaimsListSingleton.class,
          CommitLogBucket.class,
          CommitLogCheckpoint.class,
          CommitLogCheckpointRoot.class,
          CommitLogManifest.class,
          CommitLogMutation.class,
          ContactResource.class,
          Cursor.class,
          DomainApplication.class,
          DomainApplicationIndex.class,
          DomainBase.class,
          DomainResource.class,
          EntityGroupRoot.class,
          EppResourceIndex.class,
          EppResourceIndexBucket.class,
          ForeignKeyIndex.ForeignKeyContactIndex.class,
          ForeignKeyIndex.ForeignKeyDomainIndex.class,
          ForeignKeyIndex.ForeignKeyHostIndex.class,
          GaeUserIdConverter.class,
          HistoryEntry.class,
          HostResource.class,
          IcannReportField.class,
          Lock.class,
          LogsExportCursor.class,
<<<<<<< HEAD
          LrpToken.class,
          PermissionGroup.class,
=======
          LrpTokenEntity.class,
>>>>>>> 861fd60d
          PollMessage.class,
          PollMessage.Autorenew.class,
          PollMessage.OneTime.class,
          PremiumList.class,
          PremiumList.PremiumListEntry.class,
          PricingCategory.class,
          RdeRevision.class,
          Registrar.class,
          RegistrarBillingEntry.class,
          RegistrarContact.class,
          RegistrarCredit.class,
          RegistrarCreditBalance.class,
          Registry.class,
          ReservedList.class,
          ServerSecret.class,
          SignedMarkRevocationList.class,
          TmchCrl.class,
          User.class,
          UserPermissionGroups.class);

  /**
   * Function that converts an Objectify-registered class to its datastore kind name.
   *
   * <p>Note that this mapping is not one-to-one, since polymorphic subclasses of an entity all
   * have the same datastore kind.  (In theory, two distinct top-level entities could also map to
   * the same kind since it's just {@code class.getSimpleName()}, but we test against that.)
   */
  public static final Function<Class<? extends ImmutableObject>, String> CLASS_TO_KIND_FUNCTION =
      new Function<Class<? extends ImmutableObject>, String>() {
        @Override
        public String apply(Class<? extends ImmutableObject> clazz) {
          return Key.getKind(clazz);
        }
      };

  private EntityClasses() {
  }
}<|MERGE_RESOLUTION|>--- conflicted
+++ resolved
@@ -16,9 +16,7 @@
 
 import com.google.common.base.Function;
 import com.google.common.collect.ImmutableSet;
-
 import com.googlecode.objectify.Key;
-
 import google.registry.model.billing.BillingEvent;
 import google.registry.model.billing.RegistrarBillingEntry;
 import google.registry.model.billing.RegistrarCredit;
@@ -65,20 +63,11 @@
 import google.registry.model.tmch.TmchCrl;
 import google.registry.model.user.User;
 
-/**
- * Sets of classes of the Objectify-registered entities in use throughout the model.
- */
+/** Sets of classes of the Objectify-registered entities in use throughout the model. */
 public final class EntityClasses {
 
-<<<<<<< HEAD
-  /**
-   * Set of entity classes.
-   */
-  @SuppressWarnings("unchecked")  // varargs
-=======
   /** Set of entity classes. */
   @SuppressWarnings("unchecked") // varargs
->>>>>>> 861fd60d
   public static final ImmutableSet<Class<? extends ImmutableObject>> ALL_CLASSES =
       ImmutableSet.<Class<? extends ImmutableObject>>of(
           BasePremiumList.PremiumListRevision.class,
@@ -114,12 +103,8 @@
           IcannReportField.class,
           Lock.class,
           LogsExportCursor.class,
-<<<<<<< HEAD
-          LrpToken.class,
+          LrpTokenEntity.class,
           PermissionGroup.class,
-=======
-          LrpTokenEntity.class,
->>>>>>> 861fd60d
           PollMessage.class,
           PollMessage.Autorenew.class,
           PollMessage.OneTime.class,
@@ -155,6 +140,5 @@
         }
       };
 
-  private EntityClasses() {
-  }
+  private EntityClasses() {}
 }