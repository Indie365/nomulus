package(
    default_visibility = ["//java/google/registry:registry_project"],
)

licenses(["notice"])  # Apache 2.0

<<<<<<< HEAD
FIELD_EXPOSERS = [
    "FieldExposer.java",
    "billing/FieldExposer.java",
    "common/FieldExposer.java",
    "contact/FieldExposer.java",
    "dns/FieldExposer.java",
    "domain/FieldExposer.java",
    "domain/allocate/FieldExposer.java",
    "domain/fee/FieldExposer.java",
    "domain/fee06/FieldExposer.java",
    "domain/fee11/FieldExposer.java",
    "domain/fee12/FieldExposer.java",
    "domain/flags/FieldExposer.java",
    "domain/launch/FieldExposer.java",
    "domain/rgp/FieldExposer.java",
    "domain/secdns/FieldExposer.java",
    "eppcommon/FieldExposer.java",
    "eppinput/FieldExposer.java",
    "eppoutput/FieldExposer.java",
    "export/FieldExposer.java",
    "host/FieldExposer.java",
    "icann/FieldExposer.java",
    "index/FieldExposer.java",
    "mark/FieldExposer.java",
    "ofy/FieldExposer.java",
    "permission/FieldExposer.java",
    "poll/FieldExposer.java",
    "pricing/FieldExposer.java",
    "registrar/FieldExposer.java",
    "registry/FieldExposer.java",
    "registry/label/FieldExposer.java",
    "reporting/FieldExposer.java",
    "server/FieldExposer.java",
    "rde/FieldExposer.java",
    "smd/FieldExposer.java",
    "tmch/FieldExposer.java",
    "transfer/FieldExposer.java",
    "translators/FieldExposer.java",
    "user/FieldExposer.java",
]


# Generate FieldExposer classes to work around AppEngine's security limitations.
genrule(
    name = "field_exposers",
    srcs = ["generate_field_exposer.sh"],
    outs = FIELD_EXPOSERS,
    cmd = "for FILE in $(OUTS); do " +
          "./$(location generate_field_exposer.sh) $$FILE >> $$FILE;" +
          "done",
    visibility = ["//visibility:private"],
)

# Generate a registry of FieldExposers.
genrule(
    name = "field_exposer_registry",
    srcs = ["generate_field_exposer_registry.sh"],
    outs = ["FieldExposerRegistry.java"],
    cmd = "./$(location generate_field_exposer_registry.sh) \"" +
          ", ".join(FIELD_EXPOSERS) +
          ");\" >\"$@\"",
    visibility = ["//visibility:private"],
)
=======
>>>>>>> 8bf268ef

java_library(
    name = "model",
    srcs = glob([
        "*.java",
        "*/*.java",
        "*/*/*.java",
    ]) + [
        "FieldExposerRegistry.java",
        ":field_exposers",
    ],
    visibility = ["//visibility:public"],
    deps = [
        "//java/com/google/common/annotations",
        "//java/com/google/common/base",
        "//java/com/google/common/cache",
        "//java/com/google/common/collect",
        "//java/com/google/common/hash",
        "//java/com/google/common/io",
        "//java/com/google/common/math",
        "//java/com/google/common/net",
        "//java/com/google/common/primitives",
        "//java/com/google/common/reflect",
        "//java/com/google/common/util/concurrent",
        "//third_party/java/appengine:appengine-api",
        "//third_party/java/dagger",
        "//third_party/java/joda_money",
        "//third_party/java/joda_time",
        "//third_party/java/jsr305_annotations",
        "//third_party/java/jsr330_inject",
        "//third_party/java/objectify:objectify-v4_1",
        "//third_party/java/re2j",
        "//third_party/java/servlet/servlet_api",
        "//java/google/registry/config",
        "//java/google/registry/util",
        "//java/google/registry/xml",
    ],
)

# Generate FieldExposer classes to work around AppEngine's security limitations.
genrule(
    name = "field_exposers",
    srcs = ["generate_field_exposer.sh"],
    outs = [
        "FieldExposer.java",
        "billing/FieldExposer.java",
        "common/FieldExposer.java",
        "contact/FieldExposer.java",
        "dns/FieldExposer.java",
        "domain/FieldExposer.java",
        "domain/allocate/FieldExposer.java",
        "domain/fee/FieldExposer.java",
        "domain/fee06/FieldExposer.java",
        "domain/fee11/FieldExposer.java",
        "domain/fee12/FieldExposer.java",
        "domain/flags/FieldExposer.java",
        "domain/launch/FieldExposer.java",
        "domain/rgp/FieldExposer.java",
        "domain/secdns/FieldExposer.java",
        "eppcommon/FieldExposer.java",
        "eppinput/FieldExposer.java",
        "eppoutput/FieldExposer.java",
        "export/FieldExposer.java",
        "host/FieldExposer.java",
        "index/FieldExposer.java",
        "mark/FieldExposer.java",
        "ofy/FieldExposer.java",
        "poll/FieldExposer.java",
        "rde/FieldExposer.java",
        "registrar/FieldExposer.java",
        "registry/FieldExposer.java",
        "registry/label/FieldExposer.java",
        "reporting/FieldExposer.java",
        "server/FieldExposer.java",
        "smd/FieldExposer.java",
        "tmch/FieldExposer.java",
        "transfer/FieldExposer.java",
        "translators/FieldExposer.java",
    ],
    cmd = "for FILE in $(OUTS); do\n" +
          "  $(location generate_field_exposer.sh) $$FILE >> $$FILE\n" +
          "done",
)

# Generate a registry of FieldExposers.
genrule(
    name = "field_exposer_registry",
    srcs = [":field_exposers"],
    outs = ["FieldExposerRegistry.java"],
    cmd = "$(location generate_field_exposer_registry.sh) $(SRCS) >$@",
    tools = ["generate_field_exposer_registry.sh"],
)<|MERGE_RESOLUTION|>--- conflicted
+++ resolved
@@ -4,72 +4,6 @@
 
 licenses(["notice"])  # Apache 2.0
 
-<<<<<<< HEAD
-FIELD_EXPOSERS = [
-    "FieldExposer.java",
-    "billing/FieldExposer.java",
-    "common/FieldExposer.java",
-    "contact/FieldExposer.java",
-    "dns/FieldExposer.java",
-    "domain/FieldExposer.java",
-    "domain/allocate/FieldExposer.java",
-    "domain/fee/FieldExposer.java",
-    "domain/fee06/FieldExposer.java",
-    "domain/fee11/FieldExposer.java",
-    "domain/fee12/FieldExposer.java",
-    "domain/flags/FieldExposer.java",
-    "domain/launch/FieldExposer.java",
-    "domain/rgp/FieldExposer.java",
-    "domain/secdns/FieldExposer.java",
-    "eppcommon/FieldExposer.java",
-    "eppinput/FieldExposer.java",
-    "eppoutput/FieldExposer.java",
-    "export/FieldExposer.java",
-    "host/FieldExposer.java",
-    "icann/FieldExposer.java",
-    "index/FieldExposer.java",
-    "mark/FieldExposer.java",
-    "ofy/FieldExposer.java",
-    "permission/FieldExposer.java",
-    "poll/FieldExposer.java",
-    "pricing/FieldExposer.java",
-    "registrar/FieldExposer.java",
-    "registry/FieldExposer.java",
-    "registry/label/FieldExposer.java",
-    "reporting/FieldExposer.java",
-    "server/FieldExposer.java",
-    "rde/FieldExposer.java",
-    "smd/FieldExposer.java",
-    "tmch/FieldExposer.java",
-    "transfer/FieldExposer.java",
-    "translators/FieldExposer.java",
-    "user/FieldExposer.java",
-]
-
-
-# Generate FieldExposer classes to work around AppEngine's security limitations.
-genrule(
-    name = "field_exposers",
-    srcs = ["generate_field_exposer.sh"],
-    outs = FIELD_EXPOSERS,
-    cmd = "for FILE in $(OUTS); do " +
-          "./$(location generate_field_exposer.sh) $$FILE >> $$FILE;" +
-          "done",
-    visibility = ["//visibility:private"],
-)
-
-# Generate a registry of FieldExposers.
-genrule(
-    name = "field_exposer_registry",
-    srcs = ["generate_field_exposer_registry.sh"],
-    outs = ["FieldExposerRegistry.java"],
-    cmd = "./$(location generate_field_exposer_registry.sh) \"" +
-          ", ".join(FIELD_EXPOSERS) +
-          ");\" >\"$@\"",
-    visibility = ["//visibility:private"],
-)
-=======
->>>>>>> 8bf268ef
 
 java_library(
     name = "model",
@@ -134,10 +68,13 @@
         "eppoutput/FieldExposer.java",
         "export/FieldExposer.java",
         "host/FieldExposer.java",
+        "icann/FieldExposer.java",
         "index/FieldExposer.java",
         "mark/FieldExposer.java",
         "ofy/FieldExposer.java",
+        "permission/FieldExposer.java",
         "poll/FieldExposer.java",
+        "pricing/FieldExposer.java",
         "rde/FieldExposer.java",
         "registrar/FieldExposer.java",
         "registry/FieldExposer.java",
@@ -148,6 +85,7 @@
         "tmch/FieldExposer.java",
         "transfer/FieldExposer.java",
         "translators/FieldExposer.java",
+        "user/FieldExposer.java",
     ],
     cmd = "for FILE in $(OUTS); do\n" +
           "  $(location generate_field_exposer.sh) $$FILE >> $$FILE\n" +
