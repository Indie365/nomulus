--- conflicted
+++ resolved
@@ -242,25 +242,9 @@
   }
 
   @Override
-<<<<<<< HEAD
-  public boolean refersToKey(Registry registry, Key<? extends BaseDomainLabelList<?, ?>> key) {
-    return Objects.equals(registry.getPremiumList(), key);
-  }
-
-  /** Deletes the PremiumList and all of its child entities. */
-  public void delete() {
-    ofy().transactNew(new VoidWork() {
-      @Override
-      public void vrun() {
-        ofy().delete().entity(PremiumList.this);
-      }});
-    deleteEntries();
-    cache.invalidate(name);
-=======
   public Optional<Money> getPremiumPrice(String label) {
     return Optional.fromNullable(
         premiumListMap.containsKey(label) ? premiumListMap.get(label).getValue() : null);
->>>>>>> 9dceb574
   }
 
   @Override
