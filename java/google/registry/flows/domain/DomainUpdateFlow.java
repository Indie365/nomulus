--- conflicted
+++ resolved
@@ -142,59 +142,6 @@
   }
 
   @Override
-<<<<<<< HEAD
-  protected Builder setDomainUpdateProperties(Builder builder) throws EppException {
-    // Check if the domain is currently in the sunrush add grace period.
-    Optional<GracePeriod> sunrushAddGracePeriod = Iterables.tryFind(
-        existingResource.getGracePeriods(),
-        new Predicate<GracePeriod>() {
-          @Override
-          public boolean apply(GracePeriod gracePeriod) {
-            return gracePeriod.isSunrushAddGracePeriod();
-          }});
-
-    // If this domain is currently in the sunrush add grace period, and we're updating it in a way
-    // that will cause it to now get delegated (either by setting nameservers, or by removing a
-    // clientHold or serverHold), then that will remove the sunrush add grace period and convert
-    // that to a standard add grace period.
-    DomainResource updatedDomain = builder.build();
-    builder = updatedDomain.asBuilder();
-    if (sunrushAddGracePeriod.isPresent() && updatedDomain.shouldPublishToDns()) {
-      // Remove the sunrush grace period and write a billing event cancellation for it.
-      builder.removeGracePeriod(sunrushAddGracePeriod.get());
-      BillingEvent.Cancellation billingEventCancellation = BillingEvent.Cancellation
-          .forGracePeriod(sunrushAddGracePeriod.get(), historyEntry, targetId);
-
-      // Compute the expiration time of the add grace period. We will not allow it to be after the
-      // sunrush add grace period expiration time (i.e. you can't get extra add grace period by
-      // setting a nameserver).
-      DateTime addGracePeriodExpirationTime = earliestOf(
-          now.plus(Registry.get(existingResource.getTld()).getAddGracePeriodLength()),
-          sunrushAddGracePeriod.get().getExpirationTime());
-
-      // Create a new billing event for the add grace period. Note that we do this even if it would
-      // occur at the same time as the sunrush add grace period, as the event time will differ
-      // between them.
-      BillingEvent.OneTime originalAddEvent =
-          ofy().load().key(sunrushAddGracePeriod.get().getOneTimeBillingEvent()).now();
-      BillingEvent.OneTime billingEvent = new BillingEvent.OneTime.Builder()
-          .setReason(Reason.CREATE)
-          .setTargetId(targetId)
-          .setFlags(originalAddEvent.getFlags())
-          .setClientId(sunrushAddGracePeriod.get().getClientId())
-          .setCost(originalAddEvent.getCost())
-          .setPeriodYears(originalAddEvent.getPeriodYears())
-          .setEventTime(now)
-          .setBillingTime(addGracePeriodExpirationTime)
-          .setParent(historyEntry)
-          .build();
-
-      // Set the add grace period on the domain.
-      builder.addGracePeriod(GracePeriod.forBillingEvent(GracePeriodStatus.ADD, billingEvent));
-
-      // Save the billing events.
-      ofy().save().entities(billingEvent, billingEventCancellation);
-=======
   public EppOutput run() throws EppException {
     Update command = cloneAndLinkReferences((Update) resourceCommand, now);
     DomainResource existingDomain = loadAndVerifyExistence(DomainResource.class, targetId, now);
@@ -210,7 +157,6 @@
           break;  // There can only be one sunrush add grace period.
         }
       }
->>>>>>> 9dceb574
     }
     validateNewState(newDomain);
     DnsQueue.create().addDomainRefreshTask(targetId);
