--- conflicted
+++ resolved
@@ -34,10 +34,6 @@
 import com.google.common.base.Optional;
 import com.google.common.base.Predicate;
 import com.google.common.collect.ImmutableSet;
-<<<<<<< HEAD
-import com.google.common.collect.Iterables;
-=======
->>>>>>> 9dceb574
 import com.googlecode.objectify.Key;
 import google.registry.flows.EppException;
 import google.registry.flows.FlowModule.ClientId;
@@ -164,21 +160,6 @@
         .setMsg("Domain was auto-renewed.")
         .setParent(historyEntry)
         .build();
-<<<<<<< HEAD
-    ofy().save().entity(gainingClientAutorenewPollMessage);
-    builder
-        .setRegistrationExpirationTime(newExpirationTime)
-        .setAutorenewBillingEvent(Key.create(autorenewEvent))
-        .setAutorenewPollMessage(Key.create(gainingClientAutorenewPollMessage))
-        // Remove all the old grace periods and add a new one for the transfer.
-        .setGracePeriods(ImmutableSet.of(
-            GracePeriod.forBillingEvent(GracePeriodStatus.TRANSFER, billingEvent)));
-  }
-
-  @Override
-  protected final HistoryEntry.Type getHistoryEntryType() {
-    return HistoryEntry.Type.DOMAIN_TRANSFER_APPROVE;
-=======
     DomainResource newDomain =
         approvePendingTransfer(existingDomain, TransferStatus.CLIENT_APPROVED, now)
             .asBuilder()
@@ -209,6 +190,5 @@
         SUCCESS,
         createTransferResponse(
             targetId, newDomain.getTransferData(), newDomain.getRegistrationExpirationTime()));
->>>>>>> 9dceb574
   }
 }