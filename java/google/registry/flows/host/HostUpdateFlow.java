--- conflicted
+++ resolved
@@ -22,10 +22,7 @@
 import static google.registry.flows.host.HostFlowUtils.lookupSuperordinateDomain;
 import static google.registry.flows.host.HostFlowUtils.validateHostName;
 import static google.registry.flows.host.HostFlowUtils.verifyDomainIsSameRegistrar;
-<<<<<<< HEAD
-=======
 import static google.registry.model.eppoutput.Result.Code.SUCCESS;
->>>>>>> 9dceb574
 import static google.registry.model.index.ForeignKeyIndex.loadAndGetKey;
 import static google.registry.model.ofy.ObjectifyService.ofy;
 import static google.registry.util.CollectionUtils.isNullOrEmpty;
@@ -93,13 +90,6 @@
  */
 public final class HostUpdateFlow extends LoggedInFlow implements TransactionalFlow {
 
-<<<<<<< HEAD
-  private Key<DomainResource> superordinateDomain;
-
-  private String oldHostName;
-  private String newHostName;
-  private boolean isHostRename;
-=======
   /**
    * Note that CLIENT_UPDATE_PROHIBITED is intentionally not in this list. This is because it
    * requires special checking, since you must be able to clear the status off the object with an
@@ -108,7 +98,6 @@
   private static final ImmutableSet<StatusValue> DISALLOWED_STATUSES = ImmutableSet.of(
       StatusValue.PENDING_DELETE,
       StatusValue.SERVER_UPDATE_PROHIBITED);
->>>>>>> 9dceb574
 
   @Inject ResourceCommand resourceCommand;
   @Inject Optional<AuthInfo> authInfo;
@@ -124,12 +113,6 @@
   }
 
   @Override
-<<<<<<< HEAD
-  protected void verifyUpdateIsAllowed() throws EppException {
-    verifyDomainIsSameRegistrar(superordinateDomain, getClientId());
-    if (isHostRename
-        && loadAndGetKey(HostResource.class, newHostName, now) != null) {
-=======
   public final EppOutput run() throws EppException {
     Update command = (Update) resourceCommand;
     String suppliedNewHostName = command.getInnerChange().getFullyQualifiedHostName();
@@ -141,7 +124,6 @@
         Optional.fromNullable(lookupSuperordinateDomain(validateHostName(newHostName), now));
     verifyUpdateAllowed(command, existingHost, superordinateDomain.orNull());
     if (isHostRename && loadAndGetKey(HostResource.class, newHostName, now) != null) {
->>>>>>> 9dceb574
       throw new HostAlreadyExistsException(newHostName);
     }
     Builder builder = existingHost.asBuilder();
@@ -252,21 +234,6 @@
     }
   }
 
-<<<<<<< HEAD
-  @Override
-  protected final HistoryEntry.Type getHistoryEntryType() {
-    return HistoryEntry.Type.HOST_UPDATE;
-  }
-
-  private void updateSuperordinateDomains() {
-    Key<DomainResource> oldSuperordinateDomain = existingResource.getSuperordinateDomain();
-    if (oldSuperordinateDomain != null || superordinateDomain != null) {
-      if (Objects.equals(oldSuperordinateDomain, superordinateDomain)) {
-        ofy().save().entity(
-            ofy().load().key(oldSuperordinateDomain).now().asBuilder()
-                .removeSubordinateHost(oldHostName)
-                .addSubordinateHost(newHostName)
-=======
   private void updateSuperordinateDomains(HostResource existingResource, HostResource newResource) {
     Key<DomainResource> oldSuperordinateDomain = existingResource.getSuperordinateDomain();
     Key<DomainResource> newSuperordinateDomain = newResource.getSuperordinateDomain();
@@ -276,7 +243,6 @@
             ofy().load().key(oldSuperordinateDomain).now().asBuilder()
                 .removeSubordinateHost(existingResource.getFullyQualifiedHostName())
                 .addSubordinateHost(newResource.getFullyQualifiedHostName())
->>>>>>> 9dceb574
                 .build());
       } else {
         if (oldSuperordinateDomain != null) {
@@ -288,11 +254,7 @@
         }
         if (newSuperordinateDomain != null) {
           ofy().save().entity(
-<<<<<<< HEAD
-              ofy().load().key(superordinateDomain).now()
-=======
               ofy().load().key(newSuperordinateDomain).now()
->>>>>>> 9dceb574
                   .asBuilder()
                   .addSubordinateHost(newResource.getFullyQualifiedHostName())
                   .build());
